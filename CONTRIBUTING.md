<<<<<<< HEAD
# Contributing to KubeStellar

_Note to contributors: the contents of this file are incorporated in sections into the KubeStellar website via the file [contributing-inc](./docs/content/contribution-guidelines/contributing-inc.md). **If you add or modify links in this file you will also need to update that file**_

---

<!--guidelines-start-->
Greetings! We are grateful for your interest in joining the KubeStellar community and making a positive impact. Whether you're raising issues, enhancing documentation, fixing bugs, or developing new features, your contributions are essential to our success.

To get started, kindly read through this document and familiarize yourself with our code of conduct. If you have any inquiries, please feel free to reach out to us on [Slack](https://kubernetes.slack.com/archives/C058SUSL5AA).

We can't wait to collaborate with you!


This document describes our policies, procedures and best practices for working on KubeStellar via the project and repository on GitHub. Much of this interaction (issues, pull requests, discussions) is meant to be viewed directly at the [KubeStellar repository webpage on GitHub](https://github.com/kubestellar/kubestellar/). Other community discussions and questions are available via our slack channel. If you have any inquiries, please feel free to reach out to us on the [KubeStellar-dev Slack channel](https://kubernetes.slack.com/archives/C058SUSL5AA/).

Please read the following guidelines if you're interested in contributing to KubeStellar.

## General practices in the KubeStellar GitHub Project

### Contributing Code -- Prerequisites
<!--end-first-include-->
Please make sure that your environment has all the necessary versions as spelled out in the prerequisites section of our [user guide](./docs/content/direct/pre-reqs.md)
<!--start-second-include-->

### Issues
[View active issues on GitHub](https://github.com/kubestellar/kubestellar/issues)

Prioritization for pull requests is given to those that address and resolve existing GitHub issues. Utilize the available issue labels to identify meaningful and relevant issues to work on.

If you believe that there is a need for a fix and no existing issue covers it, feel free to create a new one.

As a new contributor, we encourage you to start with issues labeled as **[good first issue.](https://github.com/kubestellar/kubestellar/issues?q=is%3Aissue%20state%3Aopen%20label%3A%22good%20first%20issue%22)**

We also have a subset of issues we've labeled **[help wanted!](https://github.com/kubestellar/kubestellar/labels/help%20wanted)**

Your assistance in improving documentation is highly valued, regardless of your level of experience with the project.

To claim an issue that you are interested in, kindly leave a comment on the issue and request the maintainers to assign it to you.

### Committing
We encourage all contributors to adopt [best practices in git commit management](https://hackmd.io/q22nrXjERBeIGb-fqwrUSg) to facilitate efficient reviews and retrospective analysis. Note: that document was written for projects where some of the contributors are doing merges into the main branch, but in KubeStellar we have GitHub doing that for us. For the kubestellar repository, this is controlled by [Prow](https://docs.prow.k8s.io/); for the other repositories in the kubestellar organization we use the GitHub mechanisms directly.

Your git commits should provide ample context for reviewers and future codebase readers.

A recommended format for final commit messages is as follows:

```
{Short Title}: {Problem this commit is solving and any important contextual information} {issue number if applicable}
```
In conformance with CNCF expectations, we will only merge commits that indicate your agreement with the [Developer Certificate of Origin](#certificate-of-origin). The CNCF defines how to do this, and there are two cases: one for developers working for an organization that is a CNCF member, and one for contributors acting as individuals. For the latter, assent is indicated by doing a Git "sign-off" on the commit. 

<!--end-second-include-->
See [Git Commit Signoff and Signing](./docs/content/direct/pr-signoff.md)) for more information on how to do that.
<!--start-third-include-->

### Pull Requests
[View active Pull Requests on GitHub](https://github.com/kubestellar/kubestellar/pulls)

When submitting a pull request, clear communication is appreciated. This can be achieved by providing the following information:

- Detailed description of the problem you are trying to solve, along with links to related GitHub issues
- Explanation of your solution, including links to any design documentation and discussions
- Information on how you tested and validated your solution
- Updates to relevant documentation and examples, if applicable

The pull request template has been designed to assist you in communicating this information effectively.

#### Titling Pull Requests
We require that the title of each pull request start with a special nickname character (emoji) that classifies the request into one of the following categories. 

The nickname characters to use for different PRs are as follows

- ✨ (nickname `:sparkles:`) feature
- 🐛 (nickname `:bug:`) bug fix
- 📖 (nickname `:book:`) docs
- 📝 (nickname `:memo:`)  proposal
- ⚠️ (nickname `:warning:`) breaking change
- 🌱 (nickname `:seedling:`) other/misc
- ❓ (nickname `:question:`) requires manual review/categorization

---

_Note: The GitHub web interface will assist you with adding the character; while editing the title of your pull request:_

- _type a colon (':')_
- _begin typing the character nickname (_e.g._ sparkles)_
- _the web interface should offer you a pick-list of corresponding characters._
- _Just click on the correct one to insert it in the title_
- _Add at least one space after the special character._

#### Pull Request Process
Smaller pull requests are typically easier to review and merge than larger ones. If your pull request is big, it is always recommended to collaborate with the maintainers to find the best way to divide it.

Approvers will review your PR within a business day. A PR requires both an /lgtm and then an /approve in order to get merged. You may /approve your own PR but you may not /lgtm it. Automation will add the PR it to the OpenShift PR merge queue. The OpenShift Tide bot will automatically merge your work when it is available, and you will be notified:

_Congratulations! Your pull request has been successfully merged!_ 👏

If you have any questions about contributing, don't hesitate to reach out to us on the KubeStellar-dev [Slack channel](https://kubernetes.slack.com/archives/C058SUSL5AA/).
 
## Documentation Preview

When you open or update a pull request that modifies the website or documentation, an **automated documentation preview workflow** will build a live preview of your changes and publish it on GitHub Pages.

- The preview site URL will be automatically posted as a comment on your pull request, so reviewers can view your changes live.
- Contributors do **not** need to manually fork the `gh-pages` branch or manage preview links.
- Simply update documentation files in your PR and the preview will be generated and linked for you.

This feature improves the review process by allowing easy live previews of doc changes before merging.



## Testing Locally
<!--end-third-include-->
Our [Getting Started](./docs/content/direct/get-started.md) guide shows a user how to install a simple "kick the tires" instance of KubeStellar using a helm chart and kind.

To set up and test a development system, please refer to the [_test/e2e/README.md_](./test/e2e/README.md) file in the GitHub repository. After running any of those e2e (end to end) tests you will be left with a running system that can be exercised further.

<!--start-fourth-include-->

### Testing changes to the helm chart

<!--end-fourth-include-->
If you are interested in modifying the Helm chart itself, look at the User Guide page on the [Core Helm chart](./docs/content/direct/core-chart.md) for more information on its many options before you begin, notably on how to specify using a local version of the script.

<!--start-fifth-include-->


### Testing the script against an upcoming release

Prior to making a new release, there needs to be testing that the
current Helm chart works with the executable behavior that will
appear in the new release.  

## Licensing
<!--end-fifth-include-->
KubeStellar is [Apache 2.0 licensed](./LICENSE) and we accept contributions via GitHub pull requests.

<!--start-sixth-include-->


## Certificate of Origin

By contributing to this project you agree to the Developer Certificate of
Origin (DCO). This document was created by the Linux Kernel community and is a
simple statement that you, as a contributor, have the legal right to make the
contribution. See the [DCO]({{ config.repo_url }}/blob/{{ config.ks_branch }}/DCO)</a> file for details.
=======
See [here](docs/content/contribution-guidelines/contributing-inc.md)
>>>>>>> 59009841
<|MERGE_RESOLUTION|>--- conflicted
+++ resolved
@@ -1,4 +1,4 @@
-<<<<<<< HEAD
+
 # Contributing to KubeStellar
 
 _Note to contributors: the contents of this file are incorporated in sections into the KubeStellar website via the file [contributing-inc](./docs/content/contribution-guidelines/contributing-inc.md). **If you add or modify links in this file you will also need to update that file**_
@@ -146,6 +146,3 @@
 Origin (DCO). This document was created by the Linux Kernel community and is a
 simple statement that you, as a contributor, have the legal right to make the
 contribution. See the [DCO]({{ config.repo_url }}/blob/{{ config.ks_branch }}/DCO)</a> file for details.
-=======
-See [here](docs/content/contribution-guidelines/contributing-inc.md)
->>>>>>> 59009841

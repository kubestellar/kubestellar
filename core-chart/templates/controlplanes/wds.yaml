--- conflicted
+++ resolved
@@ -1,28 +1,18 @@
-{{- range .Values.WDSes }}
----
-apiVersion: tenancy.kflex.kubestellar.org/v1alpha1
-kind: ControlPlane
-metadata:
-  name: {{ .name }}
-spec:
-  backend: shared
-<<<<<<< HEAD
-  type: {{ $cp.type | default "k8s" }}
-  postCreateHook: {{ printf "%s-wds" $.Release.Name }}
-  postCreateHookVars:
-    ITSName: "{{ $cp.ITSName | default "" }}"
-    APIGroups: "{{ $cp.APIGroups | default "" }}"
-{{- end }}
-
-=======
-  type: {{ .type | default "k8s" }}
-  postCreateHooks:
-    - hookName: kubestellar-controller
-      vars:
-        APIGroups: "{{ .APIGroups | default "" }}"
-    - hookName: transport-controller
-  globalVars:
-    ControlPlaneName: {{ .name }}
-    ITSName: "{{ .ITSName | default "" }}"
-{{- end }}
->>>>>>> b307537b
+{{- range .Values.WDSes }}
+---
+apiVersion: tenancy.kflex.kubestellar.org/v1alpha1
+kind: ControlPlane
+metadata:
+  name: {{ .name }}
+spec:
+  backend: shared
+  type: {{ .type | default "k8s" }}
+  postCreateHooks:
+    - hookName: kubestellar-controller
+      vars:
+        APIGroups: "{{ .APIGroups | default "" }}"
+    - hookName: transport-controller
+  globalVars:
+    ControlPlaneName: {{ .name }}
+    ITSName: "{{ .ITSName | default "" }}"
+{{- end }}
--- conflicted
+++ resolved
@@ -1,25 +1,22 @@
-For your convenience you will probably want to add contexts to your
-kubeconfig named after the non-host-type control planes (WDSes and
-ITSes) that you just created (a host-type control plane is just an
-alias for the KubeFlex hosting cluster). You can do that with the
-following `kflex` commands; each creates a context and makes it the
-current one. See
-https://github.com/kubestellar/kubestellar/blob/main/docs/content/direct/core-chart.md#kubeconfig-files-and-contexts-for-control-planes
-(replace "main" with "\{\{ .Values.KUBESTELLAR_VERSION \}\}" when
-making the next release) for a way to do this without using `kflex`.
-Start by setting your current kubeconfig context to the one you used
-when installing this chart.
-
-kubectl config use-context $the_one_where_you_installed_this_chart
-<<<<<<< HEAD
-=======
-kflex ctx --set-current-for-hosting # make sure the KubeFlex CLI's hidden state is right for what the Helm chart just did
->>>>>>> c0299013
-{{range $cp := (concat (.Values.ITSes | default list) (.Values.WDSes | default list) ) }}
-{{- if ne $cp.type "host" }}
-kflex ctx --overwrite-existing-context {{ $cp.name }}
-{{- end }}
-{{- end }}
-
-Finally, you can use `kflex ctx` to switch back to the kubeconfig
-context for your KubeFlex hosting cluster.
+For your convenience you will probably want to add contexts to your
+kubeconfig named after the non-host-type control planes (WDSes and
+ITSes) that you just created (a host-type control plane is just an
+alias for the KubeFlex hosting cluster). You can do that with the
+following `kflex` commands; each creates a context and makes it the
+current one. See
+https://github.com/kubestellar/kubestellar/blob/main/docs/content/direct/core-chart.md#kubeconfig-files-and-contexts-for-control-planes
+(replace "main" with "\{\{ .Values.KUBESTELLAR_VERSION \}\}" when
+making the next release) for a way to do this without using `kflex`.
+Start by setting your current kubeconfig context to the one you used
+when installing this chart.
+
+kubectl config use-context $the_one_where_you_installed_this_chart
+kflex ctx --set-current-for-hosting # make sure the KubeFlex CLI's hidden state is right for what the Helm chart just did
+{{range $cp := (concat (.Values.ITSes | default list) (.Values.WDSes | default list) ) }}
+{{- if ne $cp.type "host" }}
+kflex ctx --overwrite-existing-context {{ $cp.name }}
+{{- end }}
+{{- end }}
+
+Finally, you can use `kflex ctx` to switch back to the kubeconfig
+context for your KubeFlex hosting cluster.
--- conflicted
+++ resolved
@@ -18,22 +18,16 @@
 # Exit immediately if a command exits with a non-zero status
 set -e
 
-<<<<<<< HEAD
 # Check if required software is installed
-=======
 kubestellar_version=0.25.0-rc.1
 
->>>>>>> 7f065fc2
 echo -e "Checking that pre-req softwares are installed..."
 curl -s https://raw.githubusercontent.com/kubestellar/kubestellar/v${kubestellar_version}/hack/check_pre_req.sh | bash -s -- -V kflex ocm helm kubectl docker kind
 
-<<<<<<< HEAD
+
 # Run a more detailed check and store the output
-output=$(curl -s https://raw.githubusercontent.com/kubestellar/kubestellar/v0.23.1/hack/check_pre_req.sh | bash -s -- -A -V kflex ocm helm kubectl docker kind
-=======
 output=$(curl -s https://raw.githubusercontent.com/kubestellar/kubestellar/v${kubestellar_version}/hack/check_pre_req.sh | bash -s -- -A -V kflex ocm helm kubectl docker kind
->>>>>>> 7f065fc2
-)
+
 
 # Start environment cleanup
 echo -e "\nStarting environment clean up..."
@@ -93,26 +87,11 @@
 
 # Install KubeStellar core
 echo -e "\nStarting the process to install KubeStellar core: kind-kubeflex..."
-<<<<<<< HEAD
-# Check if KUBESTELLAR_VERSION is already set, otherwise use default
-if [ -z "${KUBESTELLAR_VERSION}" ]; then
-    export KUBESTELLAR_VERSION=0.23.1
-    echo "Using default KubeStellar version: ${KUBESTELLAR_VERSION}"
-else
-    echo "Using provided KubeStellar version: ${KUBESTELLAR_VERSION}"
-fi
-
-# Create a kind cluster with SSL passthrough
-curl -s https://raw.githubusercontent.com/kubestellar/kubestellar/v${KUBESTELLAR_VERSION}/scripts/create-kind-cluster-with-SSL-passthrough.sh | bash -s -- --name kubeflex --port 9443
-
-# Install KubeStellar core using Helm
-helm upgrade --install ks-core oci://ghcr.io/kubestellar/kubestellar/core-chart --version $KUBESTELLAR_VERSION --set-json='ITSes=[{"name":"its1"}]' --set-json='WDSes=[{"name":"wds1"}]'
-=======
 
 curl -s https://raw.githubusercontent.com/kubestellar/kubestellar/v${kubestellar_version}/scripts/create-kind-cluster-with-SSL-passthrough.sh | bash -s -- --name kubeflex --port 9443
 
 helm upgrade --install ks-core oci://ghcr.io/kubestellar/kubestellar/core-chart --version $kubestellar_version --set-json='ITSes=[{"name":"its1"}]' --set-json='WDSes=[{"name":"wds1"}]'
->>>>>>> 7f065fc2
+
 
 # Wait for non-host KubeFlex Control Planes to be ready
 echo -e "\nWaiting for new non-host KubeFlex Control Planes to be Ready:"

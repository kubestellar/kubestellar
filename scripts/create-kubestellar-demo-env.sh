#!/usr/bin/env bash
# Copyright 2024 The KubeStellar Authors.
#
# Licensed under the Apache License, Version 2.0 (the "License");
# you may not use this file except in compliance with the License.
# You may obtain a copy of the License at
#
#     http://www.apache.org/licenses/LICENSE-2.0
#
# Unless required by applicable law or agreed to in writing, software
# distributed under the License is distributed on an "AS IS" BASIS,
# WITHOUT WARRANTIES OR CONDITIONS OF ANY KIND, either express or implied.
# See the License for the specific language governing permissions and
# limitations under the License.

# Deploys Kubestellar environment for demo purposes.

set -e

<<<<<<< HEAD

echo -e "Checking container runtime..."
if ! dunsel=$(docker ps 2>&1); then
    echo "Error: The script cannot continue because Docker or Podman is not running. Please start your container runtime before running the script again."
    exit 1
fi
echo "Container runtime is running."

kubestellar_version=0.25.0-rc.1
=======
kubestellar_version=0.25.0
>>>>>>> 956a39c7
echo -e "KubeStellar Version: ${kubestellar_version}"

echo -e "Checking that pre-req softwares are installed..."
curl -s https://raw.githubusercontent.com/kubestellar/kubestellar/v${kubestellar_version}/hack/check_pre_req.sh | bash -s -- -V kflex ocm helm kubectl docker kind

##########################################
cluster_clean_up() {
    error_message=$(eval "$1" 2>&1)
    if [ $? -ne 0 ]; then
        echo "clean up failed. Error:"
        echo "$error_message"
    fi
}

context_clean_up() {
    output=$(kubectl config get-contexts -o name)

    while IFS= read -r line; do
        if [ "$line" == "cluster1" ]; then
            echo "Deleting cluster1 context..."
            kubectl config delete-context cluster1

        elif [ "$line" == "cluster2" ]; then
            echo "Deleting cluster2 context..."
            kubectl config delete-context cluster2

        fi

    done <<< "$output"
}

checking_cluster() {
    found=false
    
    while true; do

        output=$(kubectl --context its1 get csr)

        while IFS= read -r line; do

            if echo "$line" | grep -q $1; then
                echo "$1 has been found, approving CSR"
                clusteradm --context its1 accept --clusters "$1"
                found=true
                break
            fi

        done <<< "$output"

        if [ "$found" = true ]; then
            break
            
        else
            echo "CSR for $1 not found. Trying again..."
            sleep 20
        fi

    done
}
##########################################

echo -e "\nStarting environment clean up..."
echo -e "Starting cluster clean up..."

cluster_clean_up "kind delete cluster --name kubeflex" &
cluster_clean_up "kind delete cluster --name cluster1" &
cluster_clean_up "kind delete cluster --name cluster2" &
wait
echo -e "\033[33m✔\033[0m Cluster space clean up has been completed"

echo -e "\nStarting context clean up..."
context_clean_up
echo -e "\033[33m✔\033[0m Context space clean up completed"

echo -e "\nCreating two clusters to serve as example WECs"
clusters=(cluster1 cluster2)
cluster_log_dir=$(mktemp -d)
trap "rm -rf $cluster_log_dir" EXIT
for cluster in "${clusters[@]}"; do
    kind create cluster --name "${cluster}" >"${cluster_log_dir}/${cluster}.log" 2>&1 && touch "${cluster_log_dir}/${cluster}.success" &
done

echo -e "Creating KubeFlex cluster with SSL Passthrough"
curl -s https://raw.githubusercontent.com/kubestellar/kubestellar/v${kubestellar_version}/scripts/create-kind-cluster-with-SSL-passthrough.sh | bash -s -- --name kubeflex --nosetcontext
echo -e "\033[33m✔\033[0m Completed KubeFlex cluster with SSL Passthrough"

wait
kubectl config use-context kind-kubeflex
some_failed=false
for cluster in "${clusters[@]}"; do
    if ! [ -f "${cluster_log_dir}/${cluster}.success" ]; then
	echo -e "\033[0;31mX\033[0m Creation of cluster $cluster failed!" >&2
	cat "${cluster_log_dir}/${cluster}.log" >&2
	some_failed=true
	continue
    fi
    echo -e "\033[33m✔\033[0m Cluster $cluster was successfully created"
    kubectl config rename-context "kind-${cluster}" "${cluster}" >/dev/null 2>&1
done
if [ "$some_failed" = true ]; then exit 10; fi

for cluster in "${clusters[@]}"; do
  if kubectl config get-contexts | grep -w " ${cluster} " >/dev/null 2>&1; then
    echo -e "\033[33m✔\033[0m $cluster context exists."
  else
    if kubectl config rename-context "kind-${cluster}" "${cluster}" >/dev/null 2>&1; then
      echo -e "\033[33m✔\033[0m Renamed context 'kind-${cluster}' to '${cluster}'."
    else
      echo -e "Failed to rename context 'kind-${cluster}' to '${cluster}'. It may not exist."
    fi
  fi
done

echo -e "\nPulling container images local..."
images=("ghcr.io/loft-sh/vcluster:0.16.4"
        "rancher/k3s:v1.27.2-k3s1"
        "quay.io/open-cluster-management/registration-operator:v0.13.2"
        "docker.io/bitnami/postgresql:16.0.0-debian-11-r13")

for image in "${images[@]}"; do
    (
        docker pull "$image" && kind load docker-image "$image" --name kubeflex
    ) &
done

echo -e "\nStarting the process to install KubeStellar core: kind-kubeflex..."
helm upgrade --install ks-core oci://ghcr.io/kubestellar/kubestellar/core-chart \
    --version $kubestellar_version \
    --set-json='ITSes=[{"name":"its1"}]' \
    --set-json='WDSes=[{"name":"wds1"}]' \
    --set-json='verbosity.default=5'

kflex ctx --set-current-for-hosting # make sure the KubeFlex CLI's hidden state is right for what the Helm chart just did
kflex ctx --overwrite-existing-context wds1
kflex ctx --overwrite-existing-context its1

echo -e "\nWaiting for OCM cluster manager to be ready..."
kubectl --context kind-kubeflex wait controlplane.tenancy.kflex.kubestellar.org/its1 --for 'jsonpath={.status.postCreateHooks.its}=true' --timeout 90s
kubectl --context kind-kubeflex wait -n its1-system job.batch/its --for condition=Complete --timeout 300s
echo -e "\nWaiting for OCM hub cluster-info to be updated..."
kubectl --context kind-kubeflex wait -n its1-system job.batch/update-cluster-info --for condition=Complete --timeout 90s
echo -e "\033[33m✔\033[0m OCM hub is ready"

echo -e "\nRegistering cluster 1 and 2 for remote access with KubeStellar Core..."

: set flags to "" if you have installed KubeStellar on an OpenShift cluster
flags="--force-internal-endpoint-lookup"
clusters=(cluster1 cluster2);
for cluster in "${clusters[@]}"; do
   clusteradm --context its1 get token | grep '^clusteradm join' | sed "s/<cluster_name>/${cluster}/" | awk '{print $0 " --context '${cluster}' --singleton '${flags}'"}' | sh
done

echo -e "Checking that the CSR for cluster 1 and 2 appears..."

echo""
echo "Waiting for cluster1 and cluster2 to be ready and then approve their CSRs"
checking_cluster cluster1
checking_cluster cluster2

echo""
echo "Checking the new clusters are in the OCM inventory and label them"
kubectl --context its1 get managedclusters
kubectl --context its1 label managedcluster cluster1 location-group=edge name=cluster1
kubectl --context its1 label managedcluster cluster2 location-group=edge name=cluster2
echo""
echo -e "\033[33m✔\033[0m Congratulations! Your KubeStellar demo environment is now ready to use."

cat <<"EOF"

Be sure to execute the following commands to set the shell variables expected in the example scenarios.

host_context=kind-kubeflex
its_cp=its1
its_context=its1
wds_cp=wds1
wds_context=wds1
wec1_name=cluster1
wec2_name=cluster2
wec1_context=$wec1_name
wec2_context=$wec2_name
label_query_both=location-group=edge
label_query_one=name=cluster1
EOF<|MERGE_RESOLUTION|>--- conflicted
+++ resolved
@@ -17,8 +17,6 @@
 
 set -e
 
-<<<<<<< HEAD
-
 echo -e "Checking container runtime..."
 if ! dunsel=$(docker ps 2>&1); then
     echo "Error: The script cannot continue because Docker or Podman is not running. Please start your container runtime before running the script again."
@@ -26,10 +24,8 @@
 fi
 echo "Container runtime is running."
 
-kubestellar_version=0.25.0-rc.1
-=======
 kubestellar_version=0.25.0
->>>>>>> 956a39c7
+
 echo -e "KubeStellar Version: ${kubestellar_version}"
 
 echo -e "Checking that pre-req softwares are installed..."

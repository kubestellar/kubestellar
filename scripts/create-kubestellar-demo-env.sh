#!/usr/bin/env bash
# Copyright 2024 The KubeStellar Authors.
#
# Licensed under the Apache License, Version 2.0 (the "License");
# you may not use this file except in compliance with the License.
# You may obtain a copy of the License at
#
#     http://www.apache.org/licenses/LICENSE-2.0
#
# Unless required by applicable law or agreed to in writing, software
# distributed under the License is distributed on an "AS IS" BASIS,
# WITHOUT WARRANTIES OR CONDITIONS OF ANY KIND, either express or implied.
# See the License for the specific language governing permissions and
# limitations under the License.

# Deploys Kubestellar environment for demo purposes.

# Exit immediately if a command exits with a non-zero status
set -e

# Check if required software is installed
kubestellar_version=0.25.0-rc.1
echo -e "KubeStellar Version: ${kubestellar_version}"

echo -e "Checking that pre-req softwares are installed..."
curl -s https://raw.githubusercontent.com/kubestellar/kubestellar/v${kubestellar_version}/hack/check_pre_req.sh | bash -s -- -V kflex ocm helm kubectl docker kind

<<<<<<< HEAD

# Run a more detailed check and store the output
output=$(curl -s https://raw.githubusercontent.com/kubestellar/kubestellar/v${kubestellar_version}/hack/check_pre_req.sh | bash -s -- -A -V kflex ocm helm kubectl docker kind


# Start environment cleanup
echo -e "\nStarting environment clean up..."
echo -e "Starting cluster clean up..."

# Function to clean up clusters
=======
##########################################
function wait-for-cmd() (
    cmd="$@"
    wait_counter=0
    while ! (eval "$cmd") ; do
        if (($wait_counter > 100)); then
            echo "Failed to ${cmd}."
            exit 1
        fi
        ((wait_counter += 1))
        sleep 5
    done
)

>>>>>>> c0299013
cluster_clean_up() {
    error_message=$(eval "$1" 2>&1)
    if [ $? -ne 0 ]; then
        echo "clean up failed. Error:"
        echo "$error_message"
    fi
}

<<<<<<< HEAD
# Clean up specific clusters
cluster_clean_up "kind delete cluster --name kubeflex"
cluster_clean_up "kind delete cluster --name cluster1"
cluster_clean_up "kind delete cluster --name cluster2"
echo -e "Cluster space clean up has been completed"

# Start context cleanup
echo -e "\nStarting context clean up..."

# Function to clean up contexts
=======
>>>>>>> c0299013
context_clean_up() {
    output=$(kubectl config get-contexts -o name)

    while IFS= read -r line; do
        if [ "$line" == "kind-kubeflex" ]; then 
            echo "Deleting kind-kubeflex context..."
            kubectl config delete-context kind-kubeflex

        elif [ "$line" == "cluster1" ]; then
            echo "Deleting cluster1 context..."
            kubectl config delete-context cluster1

        elif [ "$line" == "cluster2" ]; then
            echo "Deleting cluster2 context..."
            kubectl config delete-context cluster2

        fi

    done <<< "$output"
}

<<<<<<< HEAD
# Run context cleanup
context_clean_up
echo "Context space clean up completed"

# Install KubeStellar core
echo -e "\nStarting the process to install KubeStellar core: kind-kubeflex..."

curl -s https://raw.githubusercontent.com/kubestellar/kubestellar/v${kubestellar_version}/scripts/create-kind-cluster-with-SSL-passthrough.sh | bash -s -- --name kubeflex --port 9443

helm upgrade --install ks-core oci://ghcr.io/kubestellar/kubestellar/core-chart --version $kubestellar_version --set-json='ITSes=[{"name":"its1"}]' --set-json='WDSes=[{"name":"wds1"}]'


# Wait for non-host KubeFlex Control Planes to be ready
echo -e "\nWaiting for new non-host KubeFlex Control Planes to be Ready:"
for cpname in its1 wds1; do
  while [[ `kubectl get cp $cpname -o 'jsonpath={..status.conditions[?(@.type=="Ready")].status}'` != "True" ]]; do
    echo "Waiting for \"$cpname\"..."
    sleep 5
  done
  echo "\"$cpname\" is ready."
done

# Set up contexts for its1 and wds1
kubectl config delete-context its1 || true
kflex ctx its1
kubectl config delete-context wds1 || true
kflex ctx wds1
kflex ctx

# Create clusters and contexts for cluster1 and cluster2
echo -e "\nCreating cluster and context for cluster 1 and 2..."

# Set flags for kind clusters (not for OpenShift clusters)
flags="--force-internal-endpoint-lookup"
clusters=(cluster1 cluster2);
for cluster in "${clusters[@]}"; do
   kind create cluster --name ${cluster}
   kubectl config rename-context kind-${cluster} ${cluster}
   clusteradm --context its1 get token | grep '^clusteradm join' | sed "s/<cluster_name>/${cluster}/" | awk '{print $0 " --context '${cluster}' --singleton '${flags}'"}' | sh
done

# Check and approve CSRs for cluster1 and cluster2
echo -e "Checking that the CSR for cluster 1 and 2 appears..."

=======
>>>>>>> c0299013
checking_cluster() {
    found=false
    
    while true; do

        output=$(kubectl --context its1 get csr)

        while IFS= read -r line; do

            if echo "$line" | grep -q $1; then
                echo "$1 has been found, approving CSR"
                clusteradm --context its1 accept --clusters "$1"
                found=true
                break
            fi

        done <<< "$output"

        if [ "$found" = true ]; then
            break
            
        else
            echo "$1 not found. Trying again..."
            sleep 20
        fi

    done
}
##########################################

echo -e "\nStarting environment clean up..."
echo -e "Starting cluster clean up..."

cluster_clean_up "kind delete cluster --name kubeflex" &
cluster_clean_up "kind delete cluster --name cluster1" &
cluster_clean_up "kind delete cluster --name cluster2" &
wait
echo -e "Cluster space clean up has been completed"

echo -e "\nStarting context clean up..."
context_clean_up
echo "Context space clean up completed"

echo -e "\nStarting the process to install KubeStellar core: kind-kubeflex..."
clusters=(cluster1 cluster2)
for cluster in "${clusters[@]}"; do
   (
     echo -e "Creating cluster ${cluster}..."
     kind create cluster --name "${cluster}" >/dev/null 2>&1 &&
     kubectl config rename-context "kind-${cluster}" "${cluster}" >/dev/null 2>&1
     echo -e "${cluster} creation and context setup complete"
   ) &
done
wait 

echo -e "Creating KubeFlex cluster with SSL Passthrough"
curl -s https://raw.githubusercontent.com/kubestellar/kubestellar/v${kubestellar_version}/scripts/create-kind-cluster-with-SSL-passthrough.sh | bash -s -- --name kubeflex --port 9443 
echo -e "Completed KubeFlex cluster with SSL Passthrough"

echo -e "\nPulling container images local..."
images=("ghcr.io/loft-sh/vcluster:0.16.4"
        "rancher/k3s:v1.27.2-k3s1"
        "quay.io/open-cluster-management/registration-operator:v0.13.2"
        "docker.io/bitnami/postgresql:16.0.0-debian-11-r13")

for image in "${images[@]}"; do
    (
        docker pull "$image" && kind load docker-image "$image" --name kubeflex
    ) &
done

helm upgrade --install ks-core oci://ghcr.io/kubestellar/kubestellar/core-chart \
    --version $kubestellar_version \
    --set-json='ITSes=[{"name":"its1"}]' \
    --set-json='WDSes=[{"name":"wds1"}]' \
    --set-json='verbosity.default=5'

kflex ctx --set-current-for-hosting # make sure the KubeFlex CLI's hidden state is right for what the Helm chart just did
kflex ctx --overwrite-existing-context wds1
kflex ctx --overwrite-existing-context its1

echo -e "\nWaiting for OCM cluster manager to be ready..."

wait-for-cmd "[[ \$(kubectl --context its1 get deployments.apps -n open-cluster-management -o jsonpath='{.status.readyReplicas}' cluster-manager 2>/dev/null) -ge 1 ]]"
echo -e "OCM cluster manager is ready"

echo -e "\nCreating cluster and context for cluster 1 and 2..."

: set flags to "" if you have installed KubeStellar on an OpenShift cluster
flags="--force-internal-endpoint-lookup"
clusters=(cluster1 cluster2);
for cluster in "${clusters[@]}"; do
   clusteradm --context its1 get token | grep '^clusteradm join' | sed "s/<cluster_name>/${cluster}/" | awk '{print $0 " --context '${cluster}' --singleton '${flags}'"}' | sh
done

echo -e "Checking that the CSR for cluster 1 and 2 appears..."

echo""
echo "Waiting for cluster1 and cluster2 to be ready and then approve their CSRs"
checking_cluster cluster1
checking_cluster cluster2

# Check and label the new clusters in the OCM inventory
echo""
echo "Checking the new clusters are in the OCM inventory and label them"
kubectl --context its1 get managedclusters
kubectl --context its1 label managedcluster cluster1 location-group=edge name=cluster1
kubectl --context its1 label managedcluster cluster2 location-group=edge name=cluster2
echo "\n\nCongratulations! Your KubeStellar demo environment is now ready to use."

cat <<"EOF"

Be sure to execute the following commands to set the shell variables expected in the example scenarios.

host_context=kind-kubeflex
its_cp=its1
its_context=its1
wds_cp=wds1
wds_context=wds1
wec1_name=cluster1
wec2_name=cluster2
wec1_context=$wec1_name
wec2_context=$wec2_name
label_query_both=location-group=edge
label_query_one=name=cluster1
EOF<|MERGE_RESOLUTION|>--- conflicted
+++ resolved
@@ -15,28 +15,14 @@
 
 # Deploys Kubestellar environment for demo purposes.
 
-# Exit immediately if a command exits with a non-zero status
 set -e
 
-# Check if required software is installed
 kubestellar_version=0.25.0-rc.1
 echo -e "KubeStellar Version: ${kubestellar_version}"
 
 echo -e "Checking that pre-req softwares are installed..."
 curl -s https://raw.githubusercontent.com/kubestellar/kubestellar/v${kubestellar_version}/hack/check_pre_req.sh | bash -s -- -V kflex ocm helm kubectl docker kind
 
-<<<<<<< HEAD
-
-# Run a more detailed check and store the output
-output=$(curl -s https://raw.githubusercontent.com/kubestellar/kubestellar/v${kubestellar_version}/hack/check_pre_req.sh | bash -s -- -A -V kflex ocm helm kubectl docker kind
-
-
-# Start environment cleanup
-echo -e "\nStarting environment clean up..."
-echo -e "Starting cluster clean up..."
-
-# Function to clean up clusters
-=======
 ##########################################
 function wait-for-cmd() (
     cmd="$@"
@@ -51,7 +37,6 @@
     done
 )
 
->>>>>>> c0299013
 cluster_clean_up() {
     error_message=$(eval "$1" 2>&1)
     if [ $? -ne 0 ]; then
@@ -60,19 +45,6 @@
     fi
 }
 
-<<<<<<< HEAD
-# Clean up specific clusters
-cluster_clean_up "kind delete cluster --name kubeflex"
-cluster_clean_up "kind delete cluster --name cluster1"
-cluster_clean_up "kind delete cluster --name cluster2"
-echo -e "Cluster space clean up has been completed"
-
-# Start context cleanup
-echo -e "\nStarting context clean up..."
-
-# Function to clean up contexts
-=======
->>>>>>> c0299013
 context_clean_up() {
     output=$(kubectl config get-contexts -o name)
 
@@ -94,53 +66,6 @@
     done <<< "$output"
 }
 
-<<<<<<< HEAD
-# Run context cleanup
-context_clean_up
-echo "Context space clean up completed"
-
-# Install KubeStellar core
-echo -e "\nStarting the process to install KubeStellar core: kind-kubeflex..."
-
-curl -s https://raw.githubusercontent.com/kubestellar/kubestellar/v${kubestellar_version}/scripts/create-kind-cluster-with-SSL-passthrough.sh | bash -s -- --name kubeflex --port 9443
-
-helm upgrade --install ks-core oci://ghcr.io/kubestellar/kubestellar/core-chart --version $kubestellar_version --set-json='ITSes=[{"name":"its1"}]' --set-json='WDSes=[{"name":"wds1"}]'
-
-
-# Wait for non-host KubeFlex Control Planes to be ready
-echo -e "\nWaiting for new non-host KubeFlex Control Planes to be Ready:"
-for cpname in its1 wds1; do
-  while [[ `kubectl get cp $cpname -o 'jsonpath={..status.conditions[?(@.type=="Ready")].status}'` != "True" ]]; do
-    echo "Waiting for \"$cpname\"..."
-    sleep 5
-  done
-  echo "\"$cpname\" is ready."
-done
-
-# Set up contexts for its1 and wds1
-kubectl config delete-context its1 || true
-kflex ctx its1
-kubectl config delete-context wds1 || true
-kflex ctx wds1
-kflex ctx
-
-# Create clusters and contexts for cluster1 and cluster2
-echo -e "\nCreating cluster and context for cluster 1 and 2..."
-
-# Set flags for kind clusters (not for OpenShift clusters)
-flags="--force-internal-endpoint-lookup"
-clusters=(cluster1 cluster2);
-for cluster in "${clusters[@]}"; do
-   kind create cluster --name ${cluster}
-   kubectl config rename-context kind-${cluster} ${cluster}
-   clusteradm --context its1 get token | grep '^clusteradm join' | sed "s/<cluster_name>/${cluster}/" | awk '{print $0 " --context '${cluster}' --singleton '${flags}'"}' | sh
-done
-
-# Check and approve CSRs for cluster1 and cluster2
-echo -e "Checking that the CSR for cluster 1 and 2 appears..."
-
-=======
->>>>>>> c0299013
 checking_cluster() {
     found=false
     
@@ -243,7 +168,6 @@
 checking_cluster cluster1
 checking_cluster cluster2
 
-# Check and label the new clusters in the OCM inventory
 echo""
 echo "Checking the new clusters are in the OCM inventory and label them"
 kubectl --context its1 get managedclusters

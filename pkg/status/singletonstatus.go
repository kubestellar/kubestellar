--- conflicted
+++ resolved
@@ -63,21 +63,15 @@
 
 func (c *Controller) syncWorkloadObject(ctx context.Context, wObjID util.ObjectIdentifier) error {
 	logger := klog.FromContext(ctx)
-<<<<<<< HEAD
 	requested, nWECs := c.bindingPolicyResolver.GetSingletonReportedStateRequestForObject(wObjID)
 
-	// will implement this feature soon
 	isMultiWECRequested, nWECMulti := c.bindingPolicyResolver.GetMultiWECReportedStateRequestForObject(wObjID)
 
 	logger.V(4).Info("isMultiWEC: ", isMultiWECRequested, "nWECMulti: ", nWECMulti, "isSingleton: ", requested, "nWEC: ", nWECs)
 
-=======
 	isSingletonRequested, nWECs := c.bindingPolicyResolver.GetSingletonReportedStateRequestForObject(wObjID)
 	logger.V(4).Info("Workload object (singleton status requested)", "object", wObjID, "isSingletonRequested", isSingletonRequested, "nWECs", nWECs)
 
-	// TODO: GetMultiWECReportedStateRequestForObject is yet to be implemented.
-	// just declaring these variables, we will get its actual value once above function is implemented.
-	var isMultiWECRequested bool
 	logger.V(4).Info("Workload object (multiWEC status requested)", "object", wObjID, "isMultiWECRequested", isMultiWECRequested, "nWECsMulti", nWECs)
 
 	if (isMultiWECRequested || isSingletonRequested) && nWECs == 1 {
@@ -100,7 +94,6 @@
 
 func (c *Controller) handleSingleton(ctx context.Context, wObjID util.ObjectIdentifier) error {
 	logger := klog.FromContext(ctx)
->>>>>>> 95a24541
 	var wsONs [2]cache.ObjectName
 	var numWS int
 

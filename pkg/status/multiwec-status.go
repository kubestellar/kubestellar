/*
Copyright 2025 The KubeStellar Authors.

Licensed under the Apache License, Version 2.0 (the "License");
you may not use this file except in compliance with the License.
You may obtain a copy of the License at

    http://www.apache.org/licenses/LICENSE-2.0

Unless required by applicable law or agreed to in writing, software
distributed under the License is distributed on an "AS IS" BASIS,
WITHOUT WARRANTIES OR CONDITIONS OF ANY KIND, either express or implied.
See the License for the specific language governing permissions and
limitations under the License.
*/

package status

import (
	"context"

<<<<<<< HEAD
	appsv1 "k8s.io/api/apps/v1"
	"k8s.io/apimachinery/pkg/util/sets"
	"k8s.io/client-go/tools/cache"
=======
	"k8s.io/apimachinery/pkg/util/sets"
>>>>>>> f9a17f9e
	"k8s.io/klog/v2"

	"github.com/kubestellar/kubestellar/pkg/status/aggregation"
	"github.com/kubestellar/kubestellar/pkg/util"
)

<<<<<<< HEAD
func (c *Controller) handleMultiWEC(ctx context.Context, wObjID util.ObjectIdentifier, nWECs int) error {
	logger := klog.FromContext(ctx)
	logger.V(4).Info("Implement multiwec handling logic", "object", wObjID, "nWECs", nWECs)

	var wsObjects []cache.ObjectName
	c.workStatusToObject.ReadInverse().ContGet(wObjID, func(wsONSet sets.Set[cache.ObjectName]) {
		wsObjects = make([]cache.ObjectName, 0, wsONSet.Len())
		for wsON := range wsONSet {
			wsObjects = append(wsObjects, wsON)
		}
	})

	if len(wsObjects) == 0 {
		if err := c.updateObjectStatus(ctx, wObjID, nil, c.listers); err != nil {
			return err
		}
		logger.V(4).Info("No workstatus found for workload object",
			"object", wObjID, "numWS", len(wsObjects))
		return nil
	}

	// collect status
	statuses := make([]map[string]interface{}, 0, len(wsObjects))
	for _, wsON := range wsObjects {
		wsObj, err := c.workStatusLister.ByNamespace(wsON.Namespace).Get(wsON.Name)
		if err != nil {
			logger.V(4).Info("Failed to get WorkStatus", "workStatus", wsON, "error", err)
			continue
		}
		status, err := util.GetWorkStatusStatus(wsObj)
		if err != nil {
			logger.V(4).Info("Failed to extract status from WorkStatus", "workStatus", wsON, "error", err)
			continue
		}
		if status == nil {
			continue
		}
		statuses = append(statuses, status)
	}

	if len(statuses) == 0 {
		if err := c.updateObjectStatus(ctx, wObjID, nil, c.listers); err != nil {
			return err
		}
		logger.V(4).Info("No workstatus found for workload object",
			"object", wObjID, "numWS", len(wsObjects))
		return nil
	}

	// Aggregate for known kind that Kubestellar handle specially which are mainly kind available as built-in healthchecks for Argocd
	var aggregatedStatus map[string]interface{}
	var errAggregate error

	switch wObjID.GVK.Group {
	case appsv1.GroupName:
		switch wObjID.GVK.Kind {
		case "Deployment":
			aggregatedStatus, errAggregate = aggregation.AggregateDeploymentStatus(statuses)
		}
	default:
		// for generic

	}

	if errAggregate != nil {
		return errAggregate
	}
	if aggregatedStatus == nil {
		return nil
	}

	if err := c.updateObjectStatus(ctx, wObjID, aggregatedStatus, c.listers); err != nil {
		return err
	}

	logger.V(4).Info("Updated multiWEC aggregated status for workload object", "objId", wObjID, "workStatus", wsObjects)
=======
func (c *Controller) handleMultiWEC(ctx context.Context, wObjID util.ObjectIdentifier, qualifiedWECs sets.Set[string]) error {
	// TODO: Implement multiwec handling logic
	logger := klog.FromContext(ctx)
	logger.V(4).Info("Implement multiwec handling logic", "object", wObjID, "qualifiedWECs", util.K8sSet4Log(qualifiedWECs))
>>>>>>> f9a17f9e

	return nil
}<|MERGE_RESOLUTION|>--- conflicted
+++ resolved
@@ -19,34 +19,31 @@
 import (
 	"context"
 
-<<<<<<< HEAD
 	appsv1 "k8s.io/api/apps/v1"
 	"k8s.io/apimachinery/pkg/util/sets"
 	"k8s.io/client-go/tools/cache"
-=======
-	"k8s.io/apimachinery/pkg/util/sets"
->>>>>>> f9a17f9e
 	"k8s.io/klog/v2"
 
 	"github.com/kubestellar/kubestellar/pkg/status/aggregation"
 	"github.com/kubestellar/kubestellar/pkg/util"
 )
 
-<<<<<<< HEAD
-func (c *Controller) handleMultiWEC(ctx context.Context, wObjID util.ObjectIdentifier, nWECs int) error {
+func (c *Controller) handleMultiWEC(ctx context.Context, wObjID util.ObjectIdentifier, qualifiedWEC sets.Set[string]) error {
 	logger := klog.FromContext(ctx)
-	logger.V(4).Info("Implement multiwec handling logic", "object", wObjID, "nWECs", nWECs)
+	logger.V(4).Info("Implement multiwec handling logic", "object", wObjID, "qualifiedWEC", util.K8sSet4Log(qualifiedWEC))
 
 	var wsObjects []cache.ObjectName
 	c.workStatusToObject.ReadInverse().ContGet(wObjID, func(wsONSet sets.Set[cache.ObjectName]) {
-		wsObjects = make([]cache.ObjectName, 0, wsONSet.Len())
+		wsObjects = make([]cache.ObjectName, 0, qualifiedWEC.Len())
 		for wsON := range wsONSet {
-			wsObjects = append(wsObjects, wsON)
+			if qualifiedWEC.Has(wsON.Namespace) {
+				wsObjects = append(wsObjects, wsON)
+			}
 		}
 	})
 
 	if len(wsObjects) == 0 {
-		if err := c.updateObjectStatus(ctx, wObjID, nil, c.listers); err != nil {
+		if err := c.updateObjectStatus(ctx, wObjID, nil, c.listers, true); err != nil {
 			return err
 		}
 		logger.V(4).Info("No workstatus found for workload object",
@@ -74,7 +71,7 @@
 	}
 
 	if len(statuses) == 0 {
-		if err := c.updateObjectStatus(ctx, wObjID, nil, c.listers); err != nil {
+		if err := c.updateObjectStatus(ctx, wObjID, nil, c.listers, true); err != nil {
 			return err
 		}
 		logger.V(4).Info("No workstatus found for workload object",
@@ -104,17 +101,11 @@
 		return nil
 	}
 
-	if err := c.updateObjectStatus(ctx, wObjID, aggregatedStatus, c.listers); err != nil {
+	if err := c.updateObjectStatus(ctx, wObjID, aggregatedStatus, c.listers, true); err != nil {
 		return err
 	}
 
 	logger.V(4).Info("Updated multiWEC aggregated status for workload object", "objId", wObjID, "workStatus", wsObjects)
-=======
-func (c *Controller) handleMultiWEC(ctx context.Context, wObjID util.ObjectIdentifier, qualifiedWECs sets.Set[string]) error {
-	// TODO: Implement multiwec handling logic
-	logger := klog.FromContext(ctx)
-	logger.V(4).Info("Implement multiwec handling logic", "object", wObjID, "qualifiedWECs", util.K8sSet4Log(qualifiedWECs))
->>>>>>> f9a17f9e
 
 	return nil
 }
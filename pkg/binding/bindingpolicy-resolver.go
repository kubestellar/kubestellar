--- conflicted
+++ resolved
@@ -104,26 +104,16 @@
 	// given bindingpolicy key.
 	ResolutionExists(bindingPolicyKey string) bool
 
-<<<<<<< HEAD
 	// GetReportedStateRequestForObject returns the combined effects of all
 	// the resolutions regarding singleton reported state and multiwec reported state return for a given workload object.
 	// The returned `bool` indicates whether singleton or multiwec reported state return is requested.
-	// When that is `true`, the returned `int` is the number of WECs that the resolutions
-	// collectively associate with the workload object;
-	// otherwise the returned `int` is unspecified.
-	// Returns: (wantSingleton, qualifiedWECsSingleton, wantMultiWEC, qualifiedWECsMulti)
-	GetReportedStateRequestForObject(util.ObjectIdentifier) (bool, int, bool, int)
-=======
-	// GetSingletonReportedStateRequestForObject returns the combined effects of all
-	// the resolutions regarding singleton reported state return for a given workload object.
-	// The returned `bool` indicates whether singleton reported state return is requested.
 	// When that is `true`, the returned `sets.Set[string]` is the qualified WECs that the resolutions
 	// collectively associate with the workload object;
 	// otherwise the returned `sets.Set[string]` is empty.
-	GetSingletonReportedStateRequestForObject(util.ObjectIdentifier) (bool, sets.Set[string])
->>>>>>> 182541dd
-
-	// GetSingletonReportedStateRequestsForBinding calls GetSingletonReportedStateRequestForObject
+	// Returns: (wantSingleton, qualifiedWECsSingleton, wantMultiWEC, qualifiedWECsMulti)
+	GetReportedStateRequestForObject(util.ObjectIdentifier) (bool, sets.Set[string], bool, sets.Set[string])
+
+	// GetSingletonReportedStateRequestsForBinding calls GetReportedStateRequestForObject
 	// for each of workload objects in the resolution if the resolution exists.
 	// If the resolution doesn't exist then returns `nil`.
 	GetSingletonReportedStateRequestsForBinding(bindingPolicyKey string) []SingletonReportedStateReturnStatus
@@ -369,15 +359,9 @@
 // GetReportedStateRequestForObject returns four things.
 // First and third is the `bool` indicating whether any BindingPolicy requests singleton or multiwec reported state return respectively
 // for the given object.
-<<<<<<< HEAD
-// If that is true then the second and fourth is the number of WECs bound to that object respectively,
-// otherwise the second or fourth value is undefined.
-func (resolver *bindingPolicyResolver) GetReportedStateRequestForObject(objId util.ObjectIdentifier) (bool, int, bool, int) {
-=======
-// If that is true then the second is the set of qualified WECs bound to that object,
-// otherwise the second value is empty.
-func (resolver *bindingPolicyResolver) GetSingletonReportedStateRequestForObject(objId util.ObjectIdentifier) (bool, sets.Set[string]) {
->>>>>>> 182541dd
+// If that is true then the second and fourth is the set of qualified WECs bound to that object respectively,
+// otherwise the second or fourth value is empty.
+func (resolver *bindingPolicyResolver) GetReportedStateRequestForObject(objId util.ObjectIdentifier) (bool, sets.Set[string], bool, sets.Set[string]) {
 	resolver.RWMutex.RLock()
 	defer resolver.RWMutex.RUnlock()
 
@@ -392,17 +376,9 @@
 			break
 		}
 	}
-<<<<<<< HEAD
 
 	// Query multiwec
 	var multiWECRequested bool
-=======
-	if !requested {
-		return false, sets.New[string]()
-	}
-	requested = false
-	matchingWECs := sets.New[string]()
->>>>>>> 182541dd
 	for _, resolution := range resolver.bindingPolicyToResolution {
 		matches, thisRequest, _ := resolution.getMultiWECReportedStateRequestForObject(objId)
 		if matches && thisRequest {
@@ -412,7 +388,7 @@
 	}
 
 	if !singletonRequested && !multiWECRequested {
-		return false, 0, false, 0
+		return false, sets.New[string](), false, sets.New[string]()
 	}
 
 	// collect WEC for singleton
@@ -429,7 +405,6 @@
 				singletonWECs = singletonWECs.Union(thisDests)
 			}
 		}
-<<<<<<< HEAD
 	}
 
 	// Collect WEC for multiwec
@@ -448,15 +423,7 @@
 		}
 	}
 
-	return singletonRequested, singletonWECs.Len(), multiWECRequested, multiWECs.Len()
-=======
-		requested = requested || thisRequest
-		if thisRequest {
-			matchingWECs = matchingWECs.Union(thisDests)
-		}
-	}
-	return requested, matchingWECs
->>>>>>> 182541dd
+	return singletonRequested, singletonWECs, multiWECRequested, multiWECs
 }
 
 func (resolver *bindingPolicyResolver) GetSingletonReportedStateRequestsForBinding(bindingPolicyKey string) []SingletonReportedStateReturnStatus {
@@ -470,13 +437,8 @@
 	objIds := resolution.getWorkloadReferences()
 	ans := make([]SingletonReportedStateReturnStatus, len(objIds))
 	for idx, objId := range objIds {
-<<<<<<< HEAD
-		want, numWECs, _, _ := resolver.GetReportedStateRequestForObject(objId)
-		ans[idx] = SingletonReportedStateReturnStatus{objId, want, numWECs}
-=======
-		want, qualifiedWECs := resolver.GetSingletonReportedStateRequestForObject(objId)
-		ans[idx] = SingletonReportedStateReturnStatus{objId, want, qualifiedWECs.Len()}
->>>>>>> 182541dd
+		want, qualifiedWECsSingleton, _, _ := resolver.GetReportedStateRequestForObject(objId)
+		ans[idx] = SingletonReportedStateReturnStatus{objId, want, qualifiedWECsSingleton.Len()}
 	}
 	return ans
 }

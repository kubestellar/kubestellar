--- conflicted
+++ resolved
@@ -1,221 +1,9 @@
-<<<<<<< HEAD
-# Workload Execution Clusters (WEC)
+# Registering a Workload Execution Cluster
 
-A Workload Execution Cluster (WEC) is a Kubernetes cluster that receives and runs workloads distributed by KubeStellar. WECs are registered with an Inventory and Transport Space (ITS), which manages their inventory and delivers workload bundles to them.
+> **Note**: This documentation is being improved in PR #2997 by @Rupam-It.
+> 
+> For the latest information about registering WECs, please refer to that PR.
 
-## What Makes a Cluster Suitable as a WEC?
+This document will tell users what how to register a WEC in an ITS.
 
-A cluster can serve as a WEC if it meets these requirements:
-
-- **Network Connectivity**: The cluster must be reachable from the ITS (network connectivity and credentials required)
-- **OCM Registration**: The cluster must be registered with the ITS using Open Cluster Management (OCM) tooling
-- **Agent Installation**: The OCM agent (klusterlet) and KubeStellar's status add-on agent must be installed on the WEC
-- **Kubernetes Compatibility**: The cluster must be running a compatible version of Kubernetes
-
-## WEC Registration Process
-
-WEC registration follows the standard Open Cluster Management process. The registration involves:
-
-1. **Obtaining a registration token** from the ITS
-2. **Installing the OCM agent** on the WEC using `clusteradm join`
-3. **Approving the registration** from the ITS side
-4. **Verifying the connection** and agent status
-
-For detailed step-by-step instructions, see [Registering a WEC](wec-registration.md).
-
-## WEC Management
-
-### Labeling WECs
-
-After registration, WECs should be labeled to make them selectable by BindingPolicies:
-
-```shell
-# Basic labeling
-kubectl --context <its-context> label managedcluster <wec-name> location-group=edge name=<wec-name>
-
-# Geographic labels
-kubectl --context <its-context> label managedcluster <wec-name> region=us-east zone=us-east-1
-
-# Capability labels
-kubectl --context <its-context> label managedcluster <wec-name> gpu=true cpu-architecture=amd64
-
-# Environment labels
-kubectl --context <its-context> label managedcluster <wec-name> environment=production tier=critical
-```
-
-### Customization Properties
-
-You can define additional properties for each WEC using ConfigMaps in the `customization-properties` namespace:
-
-```shell
-# Create customization properties
-kubectl --context <its-context> create configmap <wec-name> \
-  -n customization-properties \
-  --from-literal clusterURL=https://my.clusters/1001-abcd \
-  --from-literal datacenter=us-east-1a \
-  --from-literal maxPods=100
-```
-
-These properties can be used for rule-based transformations when workloads are distributed to the WEC.
-
-## Supported Cluster Types
-
-WECs can be created using any Kubernetes distribution:
-
-- **Local Development**: kind, k3d, minikube
-- **Cloud Providers**: EKS, GKE, AKS
-- **On-Premises**: OpenShift, Rancher, vanilla Kubernetes
-- **Edge/IoT**: k3s, microk8s
-
-## WEC Lifecycle
-
-### Registration
-- WEC registers with ITS using OCM
-- ITS creates a mailbox namespace for the WEC
-- OCM agents establish secure communication
-
-### Workload Distribution
-- WDS creates workload objects and BindingPolicies
-- KubeStellar controller manager creates Binding objects
-- Transport controller bundles workloads and sends to ITS
-- ITS delivers workload bundles to WEC mailbox
-
-### Monitoring
-- WEC agents report status back to ITS
-- Status is aggregated and available in WDS
-- CombinedStatus objects provide unified view
-
-### Deregistration
-- Remove WEC from KubeStellar management
-- Clean up OCM agents and resources
-- Delete mailbox namespace in ITS
-
-## Notes
-- WECs are managed through OCM's ManagedCluster resources in the ITS
-- Each WEC has its own mailbox namespace in the ITS for workload delivery
-- The OCM agents handle secure communication between WEC and ITS
-- For more details, see the [architecture](architecture.md) and [example scenarios](example-scenarios.md)
-=======
-# Workload Execution Clusters
-- [What is a WEC?](#what-is-a-wec)
-- [Creating a WEC](#creating-a-wec)
-  - [Using Kind (for development/testing)](#using-kind-for-developmenttesting)
-  - [Using K3d (for development/testing)](#using-k3d-for-developmenttesting)
-  - [Using MicroShift (for edge deployments)](#using-microshift-for-edge-deployments)
-  - [Using Production Kubernetes Distributions](#using-production-kubernetes-distributions)
-- [Registering a WEC](#registering-a-wec)
-- [Labeling WECs](#labeling-wecs)
-- [WEC Customization Properties](#wec-customization-properties)
-- [WEC Status and Monitoring](#wec-status-and-monitoring)
-- [Workload Transformation](#workload-transformation)
-Workload Execution Clusters (WECs) are the Kubernetes clusters where KubeStellar deploys and runs the workloads defined in the Workload Description Spaces (WDSes).
-
-## What is a WEC?
-
-A WEC is a standard Kubernetes cluster that:
-
-- Runs the actual workloads distributed by KubeStellar
-- Has the OCM Agent (klusterlet) installed for communication with the ITS
-- Is registered with an Inventory and Transport Space (ITS)
-- May have specific characteristics (location, resources, capabilities) that make it suitable for particular workloads
-
-## Requirements for a WEC
-
-For a Kubernetes cluster to function as a WEC in the KubeStellar ecosystem, it must:
-
-1. **Have network connectivity** to the Inventory and Transport Space (ITS)
-2. **Be a valid Kubernetes cluster** with a working control plane
-3. **Have the OCM Agent installed** for integration with KubeStellar
-4. **Be registered with an ITS** to receive workloads
-
-## Creating a WEC
-
-You can use any existing Kubernetes cluster as a WEC, or create a new one using your preferred method:
-
-### Using Kind (for development/testing)
-
-```shell
-kind create cluster --name cluster1
-kubectl config rename-context kind-cluster1 cluster1
-```
-
-### Using K3d (for development/testing)
-
-```shell
-k3d cluster create -p "9443:443@loadbalancer" cluster1
-kubectl config rename-context k3d-cluster1 cluster1
-```
-
-### Using MicroShift (for edge deployments)
-
-For resource-constrained environments like edge devices, you can use MicroShift:
-
-```shell
-# Instructions for setting up MicroShift can be found at
-# https://community.ibm.com/community/user/cloud/blogs/alexei-karve/2021/11/28/microshift-4
-```
-
-### Using Production Kubernetes Distributions
-
-For production environments, consider using:
-
-- Red Hat OpenShift
-- Amazon EKS
-- Google GKE
-- Microsoft AKS
-- Any conformant Kubernetes distribution
-
-## Registering a WEC
-
-After creating your cluster, you need to register it with an ITS. This process installs the OCM Agent and establishes the communication channel.
-
-```shell
-# Get the join command from the ITS
-clusteradm --context its1 get token
-
-# Execute the join command with your WEC name
-clusteradm join --hub-token <token> --hub-apiserver <api-server-url> --cluster-name cluster1 --context cluster1
-
-# Accept the registration on the ITS side
-clusteradm --context its1 accept --clusters cluster1
-```
-
-For detailed registration instructions, see [WEC Registration](wec-registration.md).
-
-## Labeling WECs
-
-After registration, you should label your WEC to make it selectable by BindingPolicies:
-
-```shell
-kubectl --context its1 label managedcluster cluster1 location-group=edge name=cluster1
-```
-
-These labels can represent any characteristics relevant to your workload placement decisions:
-
-- Geographic location (`region=us-east`, `location=edge`)
-- Hardware capabilities (`gpu=true`, `cpu-architecture=arm64`)
-- Environment type (`environment=production`, `environment=development`)
-- Compliance requirements (`pci-dss=compliant`, `hipaa=compliant`)
-- Custom organizational labels (`team=retail`, `business-unit=finance`)
-
-## WEC Customization Properties
-
-For each WEC, you can define additional properties in a ConfigMap stored in the "customization-properties" namespace of the ITS. These properties can be used for rule-based transformations of workloads.
-
-## WEC Status and Monitoring
-
-You can check the status of your registered WECs:
-
-```shell
-kubectl --context its1 get managedclusters
-```
-
-## Workload Transformation
-
-KubeStellar performs transformations on workloads before they are deployed to WECs:
-
-1. **Generic transformations** that apply to all workloads
-2. **Rule-based customizations** that adapt workloads to specific WEC characteristics
-
-For more information, see [Transforming Desired State](transforming.md).
->>>>>>> 84672f44
+TODO: write this.
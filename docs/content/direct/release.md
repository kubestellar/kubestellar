--- conflicted
+++ resolved
@@ -53,15 +53,15 @@
 - Update the version in the core chart defaults, `core-chart/values.yaml`.
 
 - Update the version in `scripts/create-kubestellar-demo-env.sh`. **Note:** merging this change might cause the script to be broken until the release is made.
-<<<<<<< HEAD
+ doc-generic-setup-note-issue-3172
 
 - Finish the updates erroneously made in [PR 3121](https://github.com/kubestellar/kubestellar/pull/3121) and rolled back in [PR 3163](https://github.com/kubestellar/kubestellar/pull/3163). Then delete this step from this file (`release.md`), because it will not need to be repeated in later releases. **Note:** merging this change WILL cause `main` to be broken until the release is made.
 
     - In `docs/content/direct/get-started.md` replace the two waits (on PCH and Job `its-with-clusteradm`) with the four waits (on PCH and Job `install-status-addon`, and PCH and Job `its-hub-init`).
     - In `scripts/create-kubestellar-demo-env.sh` do the same replacement.
     - In `test/e2e/common/setup-kubestellar.sh` replace the conditional double-or-quad wait with the unconditional quad wait.
-=======
->>>>>>> cad7d1ad
+
+ main
 
 - Until we have our first stable release, edit the old docs README(`oldocs/README.md`, section "latest-stable-release") where it wishes it could cite a stable release but instead cites the latest release, to refer to the coming release.
 

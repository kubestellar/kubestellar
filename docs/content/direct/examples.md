--- conflicted
+++ resolved
@@ -72,24 +72,11 @@
 
 1. Deploy the OCM based transport controller
 
-<<<<<<< HEAD
    ```shell
    helm --kube-context kind-kubeflex upgrade --install ocm-transport-plugin oci://ghcr.io/kubestellar/ocm-transport-plugin/chart/ocm-transport-plugin --version ${OCM_TRANSPORT_PLUGIN} \
     --set transport_cp_name=imbs1 \
     --set wds_cp_name=wds1
    ```
-=======
-    Run the transport deployment script (in `scripts/deploy-transport-controller.sh`), as follows.
-    This script requires that the user's current kubeconfig context be for the kubeflex hosting cluster.
-    This script expects to get two or three arguments - (1) wds name; (2) imbs name; and (3) transport controller image.  
-    While the first and second arguments are mandatory, the third one is optional.
-    The transport controller image argument can be specified to a specific image, or, if omitted, it defaults to the OCM transport plugin release that preceded the KubeStellar release being used.
-    For example, one can deploy transport controller using the following commands:
-    ```shell
-    kflex ctx
-    bash <(curl -s https://raw.githubusercontent.com/kubestellar/kubestellar/v${KUBESTELLAR_VERSION}/scripts/deploy-transport-controller.sh) wds1 imbs1
-    ```
->>>>>>> 930fdcd9
 
 1. Follow the steps to [create and register two clusters with OCM](example-wecs.md).
 

# KubeStellar Usage Examples

This document shows some simple examples of using the release that contains this version of this document. See also [the doc about using an existing hosting cluster and multi-machine scenarios](hosting-cluster.md) for considerations for different scenarios. For historical examples, see [our blog posts](https://medium.com/@kubestellar/list/predefined:e785a0675051:READING_LIST).

There are also end-to-end (E2E) tests that are based on scenario 4 and an extended variant of scenario 1. These tests normally exercise the copy of the repo containing them (rather than a release). They can alternatively test a release. See the e2e tests (in `test/e2e`). Contributors can run these tests, and CI includes checking that these E2E tests pass. These tests are written in `bash`, so that contributors can easily follow them.

## Prereqs

See [pre-reqs](pre-reqs.md).

## Common Setup

The following steps establish an initial state used in the examples below.

1. You may want to `set -e` in your shell so that any failures in the setup or usage scenarios are not lost.

1. If you ran through these scenarios previously then you will need to do a bit of cleanup first. See how it is done in the cleanup script for our E2E tests (in `test/e2e/common/cleanup.sh`).

1. Set environment variables to hold KubeStellar and OCM-status-addon desired versions:

<<<<<<< HEAD
   ```shell
   export KUBESTELLAR_VERSION=0.21.0
   export OCM_STATUS_ADDON_VERSION=0.2.0-rc6
   export OCM_TRANSPORT_PLUGIN=0.1.2
   ```
=======
    ```shell
    export KUBESTELLAR_VERSION=0.21.2-rc2
    export OCM_STATUS_ADDON_VERSION=0.2.0-rc6
    ```
>>>>>>> 8a42328b

1. Create a Kind hosting cluster with nginx ingress controller and KubeFlex controller-manager installed:

   ```shell
   kflex init --create-kind
   ```
   If you are installing KubeStellar on an existing Kubernetes or OpenShift cluster, just use the command `kflex init`.

1. Update the post-create-hooks in KubeFlex to install kubestellar with the desired images:

   ```shell
   kubectl apply -f https://raw.githubusercontent.com/kubestellar/kubestellar/v${KUBESTELLAR_VERSION}/config/postcreate-hooks/kubestellar.yaml
   kubectl apply -f https://raw.githubusercontent.com/kubestellar/kubestellar/v${KUBESTELLAR_VERSION}/config/postcreate-hooks/ocm.yaml
   ```

1. Create an inventory & mailbox space of type `vcluster` running *OCM* (Open Cluster Management)
in KubeFlex. Note that `-p ocm` runs a post-create hook on the *vcluster* control plane
which installs OCM on it.

   ```shell
   kflex create imbs1 --type vcluster -p ocm
   ```

1. Install status add-on on imbs1:

   Wait until the `managedclusteraddons` resource shows up on `imbs1`. You can check on that with the command:

   ```shell
   kubectl --context imbs1 api-resources | grep managedclusteraddons
   ```

   and then install the status add-on:

   ```shell
   helm --kube-context imbs1 upgrade --install status-addon -n open-cluster-management oci://ghcr.io/kubestellar/ocm-status-addon-chart --version v${OCM_STATUS_ADDON_VERSION}
   ```

   see [here](./architecture.md#ocm-status-add-on-agent) for more details on the add-on.

1. Create a Workload Description Space `wds1` in KubeFlex. Similarly to before, `-p kubestellar`
runs a post-create hook on the *k8s* control plane that starts an instance of a KubeStellar controller
manager which connects to the `wds1` front-end and the `imbs1` OCM control plane back-end.

   ```shell
   kflex create wds1 -p kubestellar
   ```

1. Deploy the OCM based transport controller

   ```shell
   helm --kube-context kind-kubeflex upgrade --install ocm-transport-plugin oci://ghcr.io/kubestellar/ocm-transport-plugin/chart/ocm-transport-plugin --version ${OCM_TRANSPORT_PLUGIN} \
    --set transport_cp_name=imbs1 \
    --set wds_cp_name=wds1
   ```

1. Follow the steps to [create and register two clusters with OCM](example-wecs.md).

1. (optional) Check relevant deployments and statefulsets running in the hosting cluster. Expect to
see the `kubestellar-controller-manager` in the `wds1-system` namespace and the
statefulset `vcluster` in the `imbs1-system` namespace, both fully ready.

   ```shell
   kubectl --context kind-kubeflex get deployments,statefulsets --all-namespaces
   ```
   The output should look something like the following:

   ```shell
   NAMESPACE            NAME                                             READY   UP-TO-DATE   AVAILABLE   AGE
   ingress-nginx        deployment.apps/ingress-nginx-controller         1/1     1            1           22h
   kube-system          deployment.apps/coredns                          2/2     2            2           22h
   kubeflex-system      deployment.apps/kubeflex-controller-manager      1/1     1            1           22h
   local-path-storage   deployment.apps/local-path-provisioner           1/1     1            1           22h
   wds1-system          deployment.apps/kube-apiserver                   1/1     1            1           22m
   wds1-system          deployment.apps/kube-controller-manager          1/1     1            1           22m
   wds1-system          deployment.apps/kubestellar-controller-manager   1/1     1            1           21m
   wds1-system          deployment.apps/transport-controller             1/1     1            1           21m

   NAMESPACE         NAME                                   READY   AGE
   imbs1-system      statefulset.apps/vcluster              1/1     11h
   kubeflex-system   statefulset.apps/postgres-postgresql   1/1     22h
   ```

## Scenario 1 - multi-cluster workload deployment with kubectl

This scenario proceeds from the state established by the [common setup](#common-setup).

Check for available clusters with label `location-group=edge`

```shell
kubectl --context imbs1 get managedclusters -l location-group=edge
```

Create a BindingPolicy to deliver an app to all clusters in wds1:

```shell
kubectl --context wds1 apply -f - <<EOF
apiVersion: control.kubestellar.io/v1alpha1
kind: BindingPolicy
metadata:
  name: nginx-bpolicy
spec:
  clusterSelectors:
  - matchLabels: {"location-group":"edge"}
  downsync:
  - objectSelectors:
    - matchLabels: {"app.kubernetes.io/name":"nginx"}
EOF
```

This BindingPolicy configuration determines **where** to deploy the workload by using
the label selector expressions found in *clusterSelectors*. It also specifies **what**
to deploy through the downsync.labelSelectors expressions.
Each matchLabels expression is a criterion for selecting a set of objects based on
their labels. Other criteria can be added to filter objects based on their namespace,
api group, resource, and name. If these criteria are not specified, all objects with
the matching labels are selected. If an object has multiple labels, it is selected
only if it matches all the labels in the matchLabels expression.
If there are multiple objectSelectors, an object is selected if it matches any of them.

Now deploy the app:

```shell
kubectl --context wds1 apply -f - <<EOF
apiVersion: v1
kind: Namespace
metadata:
  labels:
    app.kubernetes.io/name: nginx
  name: nginx
---
apiVersion: apps/v1
kind: Deployment
metadata:
  name: nginx-deployment
  namespace: nginx
  labels:
    app.kubernetes.io/name: nginx
spec:
  replicas: 1
  selector:
    matchLabels:
      app: nginx
  template:
    metadata:
      labels:
        app: nginx
    spec:
      containers:
      - name: nginx
        image: public.ecr.aws/nginx/nginx:latest
        ports:
        - containerPort: 80
EOF
```

Verify that *manifestworks* wrapping the objects have been created in the mailbox
namespaces:

```shell
kubectl --context imbs1 get manifestworks -n cluster1
kubectl --context imbs1 get manifestworks -n cluster2
```

Verify that the deployment has been created in both clusters

```shell
kubectl --context cluster1 get deployments -n nginx
kubectl --context cluster2 get deployments -n nginx
```

Please note, in line with Kubernetes’ best practices, the order in which you apply
a BindingPolicy and the objects doesn’t affect the outcome. You can apply the BindingPolicy
first followed by the objects, or vice versa. The result remains consistent because
the binding controller identifies any changes in either the BindingPolicy or the objects,
triggering the start of the reconciliation loop.

## Scenario 2 - using the hosting cluster as WDS to deploy a custom resource

This scenario follows on from the state established by scenario 1.

The hosting cluster can act as a Workload Description Space (WDS) to
distribute your workloads to multiple clusters. This feature works
well for Custom Resources, but not for standard Kubernetes resources
(deployments, pods, replicasets, etc.). The reason is that the hosting
cluster’s controller manager creates pods for those resources on the hosting
cluster itself, while the Kubestellar controller copies them to the Workload
Execution Clusters (WECs). You can use any Custom Resource to wrap any
Kubernetes object you want to send to the WECs. But if you have operators
or controllers on the hosting cluster that work on the Custom Resource
you want to send, make sure they don’t create workloads on the hosting
cluster that you did not intend to create there.

In order to run this scenario using the post-create-hook method you need
the raise the permissions for the kubeflex controller manager:

```shell
kubectl --context kind-kubeflex apply -f - <<EOF
apiVersion: rbac.authorization.k8s.io/v1
kind: ClusterRoleBinding
metadata:
  name: kubeflex-manager-cluster-admin-rolebinding
roleRef:
  apiGroup: rbac.authorization.k8s.io
  kind: ClusterRole
  name: cluster-admin
subjects:
- kind: ServiceAccount
  name: kubeflex-controller-manager
  namespace: kubeflex-system
EOF
```

To create a second WDS based on the hosting cluster, run the commands:

```shell
kflex create wds2 -t host

helm --kube-context kind-kubeflex upgrade --install ocm-transport-plugin oci://ghcr.io/kubestellar/ocm-transport-plugin/chart/ocm-transport-plugin --version ${OCM_TRANSPORT_PLUGIN} \
--set transport_cp_name=imbs1 \
--set wds_cp_name=wds2
```

where the `-t host` option specifies a control plane of type `host`.
You can only create on control plane of type `host`.

In this example, we use the helm chart method to install the kubestellat controller manager for the
hosting cluster so that we can pass additional startup options.

Label the `wds2` control plane as type `wds`:

```shell
kubectl label cp wds2 kflex.kubestellar.io/cptype=wds
```

For this example, we use the `AppWrapper` custom resource defined in the
[multi cluster app dispatcher](https://github.com/project-codeflare/multi-cluster-app-dispatcher)
project.

Install the AppWrapper CRD in the WDS and the WECs.

```shell
clusters=(wds2 cluster1 cluster2);
  for cluster in "${clusters[@]}"; do
  kubectl --context ${cluster} apply -f https://raw.githubusercontent.com/project-codeflare/multi-cluster-app-dispatcher/v1.39.0/config/crd/bases/workload.codeflare.dev_appwrappers.yaml
done
```

Apply the kubestellar controller-manager helm chart with the option to allow only delivery of objects with api group `workload.codeflare.dev`

```shell
helm --kube-context kind-kubeflex upgrade --install -n wds2-system kubestellar oci://ghcr.io/kubestellar/kubestellar/controller-manager-chart --version ${KUBESTELLAR_VERSION} --set ControlPlaneName=wds2 --set APIGroups=workload.codeflare.dev
```

Check that the kubestellar controller for wds2 is started:

```shell
kubectl get deployments.apps -n wds2-system kubestellar-controller-manager
```

If desired, you may remove the `kubeflex-manager-cluster-admin-rolebinding` after
the kubestellar-controller-manager is started, with the command
`kubectl --context kind-kubeflex delete clusterrolebinding kubeflex-manager-cluster-admin-rolebinding`

Run the following comamand to give permission for the Klusterlet to
operate on the appwrapper cluster resource.

```shell
clusters=(cluster1 cluster2);
for cluster in "${clusters[@]}"; do
kubectl --context ${cluster} apply -f - <<EOF
apiVersion: rbac.authorization.k8s.io/v1
kind: ClusterRole
metadata:
  name: appwrappers-access
rules:
- apiGroups: ["workload.codeflare.dev"]
  resources: ["appwrappers"]
  verbs: ["get", "list", "watch", "create", "update", "patch"]
---
apiVersion: rbac.authorization.k8s.io/v1
kind: ClusterRoleBinding
metadata:
  name: klusterlet-appwrappers-access
roleRef:
  apiGroup: rbac.authorization.k8s.io
  kind: ClusterRole
  name: appwrappers-access
subjects:
- kind: ServiceAccount
  name: klusterlet-work-sa
  namespace: open-cluster-management-agent
EOF
done
```

This step will be eventually automated, see [this issue](https://github.com/kubestellar/kubestellar/issues/1542)
for more details.

Next, apply an appwrapper object to wds2:

```shell
kubectl --context wds2 apply -f  https://raw.githubusercontent.com/project-codeflare/multi-cluster-app-dispatcher/v1.39.0/test/yaml/0008-aw-default.yaml
```

Label the appwrapper to match the binding policy:

```shell
kubectl --context wds2 label appwrappers.workload.codeflare.dev defaultaw-schd-spec-with-timeout-1 app.kubernetes.io/part-of=my-appwrapper-app
```

Finally, apply the BindingPolicy:

```shell
kubectl --context wds2 apply -f - <<EOF
apiVersion: control.kubestellar.io/v1alpha1
kind: BindingPolicy
metadata:
  name: aw-bpolicy
spec:
  clusterSelectors:
  - matchLabels: {"location-group":"edge"}
  downsync:
  - objectSelectors:
    - matchLabels: {"app.kubernetes.io/part-of":"my-appwrapper-app"}
EOF
```

Check that the app wrapper has been delivered to both clusters:

```shell
kubectl --context cluster1 get appwrappers
kubectl --context cluster2 get appwrappers
```

## Scenario 3 - multi-cluster workload deployment with helm

This scenario proceeds from the state established by the [common setup](#common-setup).

Create a BindingPolicy for the helm chart app:

```shell
kubectl --context wds1 apply -f - <<EOF
apiVersion: control.kubestellar.io/v1alpha1
kind: BindingPolicy
metadata:
  name: postgres-bpolicy
spec:
  clusterSelectors:
  - matchLabels: {"location-group":"edge"}
  downsync:
  - objectSelectors:
    - matchLabels: {
      "app.kubernetes.io/managed-by": Helm,
      "app.kubernetes.io/instance": postgres}
EOF
```

Note that helm sets `app.kubernetes.io/instance` to the *name* of the installed *release*.

Create and label the namespace and install the chart:

```shell
kubectl --context wds1 create ns postgres-system
kubectl --context wds1 label ns postgres-system app.kubernetes.io/managed-by=Helm app.kubernetes.io/instance=postgres
helm --kube-context wds1 install -n postgres-system postgres oci://registry-1.docker.io/bitnamicharts/postgresql
```

Verify that statefulset has been created in both clusters

```shell
kubectl --context cluster1 get statefulsets -n postgres-system
kubectl --context cluster2 get statefulsets -n postgres-system
```

### [Optional] Propagate helm metadata Secret to managed clusters

Run "helm list" on the wds1:

```shell
$ helm --kube-context wds1 list -n postgres-system
NAME            NAMESPACE       REVISION        UPDATED                                 STATUS       CHART                    APP VERSION
postgres        postgres-system 1               2023-10-31 13:39:52.550071 -0400 EDT    deployed     postgresql-13.2.0        16.0.0
```

And try that on the managed clusters

```shell
$ helm list --kube-context cluster1 -n postgres-system
: returns empty
$ helm list --kube-context cluster2 -n postgres-system
: returns empty
```

This is because Helm creates a `Secret` object to hold its metadata about a "release" (chart instance) but Helm does not apply the usual labels to that object, so it is not selected by the `BindingPolicy` above and thus does not get delivered. The workload is functioning in the WECs, but `helm list` does not recognize its handiwork there. That labeling could be done for example with:

```shell
kubectl --context wds1 label secret -n postgres-system $(kubectl --context wds1 get secrets -n postgres-system -l name=postgres -l owner=helm  -o jsonpath='{.items[0].metadata.name}') app.kubernetes.io/managed-by=Helm app.kubernetes.io/instance=postgres
```

Verify that the chart shows up on the managed clusters:

```shell
helm list --kube-context cluster1 -n postgres-system
helm list --kube-context cluster2 -n postgres-system
```

Implementing this in a controller for automated propagation of
helm metadata is tracked in this [issue](https://github.com/kubestellar/kubestellar/issues/1543).

## Scenario 4 - Singleton status

This scenario proceeds from the state established by the [common setup](#common-setup).

This scenario shows how to get the full status updated when setting `wantSingletonReportedState`
in the BindingPolicy. This still an experimental feature.

Apply a BindingPolicy with the `wantSingletonReportedState` flag set:

```shell
kubectl --context wds1 apply -f - <<EOF
apiVersion: control.kubestellar.io/v1alpha1
kind: BindingPolicy
metadata:
  name: nginx-singleton-bpolicy
spec:
  wantSingletonReportedState: true
  clusterSelectors:
  - matchLabels: {"name":"cluster1"}
  downsync:
  - objectSelectors:
    - matchLabels: {"app.kubernetes.io/name":"nginx-singleton"}
EOF
```

Apply a new deployment for the singleton BindingPolicy:

```shell
kubectl --context wds1 apply -f - <<EOF
apiVersion: apps/v1
kind: Deployment
metadata:
  name: nginx-singleton-deployment
  labels:
    app.kubernetes.io/name: nginx-singleton
spec:
  replicas: 1
  selector:
    matchLabels:
      app: nginx
  template:
    metadata:
      labels:
        app: nginx
    spec:
      containers:
      - name: nginx
        image: public.ecr.aws/nginx/nginx:latest
        ports:
        - containerPort: 80
EOF
```

Verify that the status is available in wds1 for the deployment by
running the command:

```shell
kubectl --context wds1 get deployments nginx-singleton-deployment -o yaml
```

Finally, scale the deployment from 1 to 2 replicas in wds1:

```shell
kubectl --context wds1 scale deployment nginx-singleton-deployment --replicas=2
```

and verify that replicas has been updated in cluster1 and wds1:

```shell
kubectl --context cluster1 get deployment nginx-singleton-deployment
kubectl --context wds1 get deployment nginx-singleton-deployment
```

## Scenario 5 - Resiliency testing

This is a test that you can do after finishing Scenario 1.

TODO: rewrite this so that it makes sense after Scenario 4.

Bring down the control plane: stop and restart wds1 and imbs1 API servers,
KubeFlex and KubeStellar controllers:

First stop all:

```shell
kubectl --context kind-kubeflex scale deployment -n wds1-system kube-apiserver --replicas=0
kubectl --context kind-kubeflex scale statefulset -n imbs1-system vcluster --replicas=0
kubectl --context kind-kubeflex scale deployment -n kubeflex-system kubeflex-controller-manager --replicas=0
kubectl --context kind-kubeflex scale deployment -n wds1-system kubestellar-controller-manager --replicas=0
kubectl --context kind-kubeflex scale deployment -n wds1-system transport-controller --replicas=0
```

Then restart all:

```shell
kubectl --context kind-kubeflex scale deployment -n wds1-system kube-apiserver --replicas=1
kubectl --context kind-kubeflex scale statefulset -n imbs1-system vcluster --replicas=1
kubectl --context kind-kubeflex scale deployment -n kubeflex-system kubeflex-controller-manager --replicas=1
kubectl --context kind-kubeflex scale deployment -n wds1-system kubestellar-controller-manager --replicas=1
kubectl --context kind-kubeflex scale deployment -n wds1-system transport-controller --replicas=1
```

Wait for about a minute for all pods to restart, then apply a new BindingPolicy:

```shell
kubectl --context wds1 apply -f - <<EOF
apiVersion: control.kubestellar.io/v1alpha1
kind: BindingPolicy
metadata:
  name: nginx-res-bpolicy
spec:
  clusterSelectors:
  - matchLabels: {"location-group":"edge"}
  downsync:
  - objectSelectors:
    - matchLabels: {"app.kubernetes.io/name":"nginx-res"}
EOF
```

and a new workload:

```shell
kubectl --context wds1 apply -f - <<EOF
apiVersion: v1
kind: Namespace
metadata:
  labels:
    app.kubernetes.io/name: nginx-res
  name: nginx-res
---
apiVersion: apps/v1
kind: Deployment
metadata:
  name: nginx-res-deployment
  namespace: nginx-res
  labels:
    app.kubernetes.io/name: nginx-res
spec:
  replicas: 1
  selector:
    matchLabels:
      app: nginx-res
  template:
    metadata:
      labels:
        app: nginx-res
    spec:
      containers:
      - name: nginx-res
        image: public.ecr.aws/nginx/nginx:latest
        ports:
        - containerPort: 80
EOF
```

Verify that deployment has been created in both clusters

```shell
kubectl --context cluster1 get deployments -n nginx-res
kubectl --context cluster2 get deployments -n nginx-res
```

## Scenario 6 - multi-cluster workload deployment of app with ServiceAccount with ArgoCD

This scenario is something you can do after the [common setup](#common-setup).

Before running this scenario, install ArgoCD on the hosting cluster and configure it
work with the WDS as outlined [here](./thirdparties.md#install-and-configure-argocd).

Including a ServiceAccount tests whether there will be a controller fight over a token Secret for that ServiceAccount, which was observed in some situations with older code.

Apply the following BindingPolicy to wds1:

```shell
kubectl --context wds1 apply -f - <<EOF
apiVersion: control.kubestellar.io/v1alpha1
kind: BindingPolicy
metadata:
  name: argocd-sa-bpolicy
spec:
  clusterSelectors:
  - matchLabels: {"location-group":"edge"}
  downsync:
  - objectSelectors:
    - matchLabels: {"argocd.argoproj.io/instance":"nginx-sa"}
EOF
```

Switch context to hosting cluster and argocd namespace (this is required by argo to
create an app with the CLI)

```shell
kubectl config use-context kind-kubeflex
kubectl config set-context --current --namespace=argocd
```

Create a new application in ArgoCD:

```shell
argocd app create nginx-sa --repo https://github.com/pdettori/sample-apps.git --path nginx --dest-server https://wds1.wds1-system --dest-namespace nginx-sa
```

Open browser to Argo UI:

```shell
open https://argocd.localtest.me:9443
```

Open the app `nginx-sa` and sync it by clicking the "sync" button and then "synchronize".

Alternatively, use the CLI to sync the app:

```shell
argocd app sync nginx-sa
```

Finally, check if the app has been deployed to the two clusters.

```shell
kubectl --context cluster1 -n nginx-sa get deployments,sa,secrets
kubectl --context cluster2 -n nginx-sa get deployments,sa,secrets
```

Repeat multiple syncing on Argo and verify that extra secrets for the service acccount
are not created both wds1 and clusters:

```shell
kubectl --context wds1 -n nginx-sa get secrets
kubectl --context cluster1 -n nginx-sa get secrets
kubectl --context cluster2 -n nginx-sa get secrets
```<|MERGE_RESOLUTION|>--- conflicted
+++ resolved
@@ -18,18 +18,11 @@
 
 1. Set environment variables to hold KubeStellar and OCM-status-addon desired versions:
 
-<<<<<<< HEAD
-   ```shell
-   export KUBESTELLAR_VERSION=0.21.0
-   export OCM_STATUS_ADDON_VERSION=0.2.0-rc6
-   export OCM_TRANSPORT_PLUGIN=0.1.2
-   ```
-=======
     ```shell
     export KUBESTELLAR_VERSION=0.21.2-rc2
     export OCM_STATUS_ADDON_VERSION=0.2.0-rc6
+    export OCM_TRANSPORT_PLUGIN=0.1.2
     ```
->>>>>>> 8a42328b
 
 1. Create a Kind hosting cluster with nginx ingress controller and KubeFlex controller-manager installed:
 

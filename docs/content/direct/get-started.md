# Getting Started with KubeStellar

## Set Up A Demo System

This page shows two ways to create one particular simple configuration that is suitable for kicking the tires (not production usage). This configuration has one `kind` cluster serving as your KubeFlex hosting cluster and two more serving as WECs. This page covers steps 2--7 from [the full installation and usage outline](user-guide-intro.md#the-full-story). This page concludes with forwarding you to some example scenarios that illustrate the remaining steps.

The two ways to create this simple configuration are as follows.

1. A [quick automated setup](#quick-start-using-the-automated-script) using our demo setup script, which creates a basic working environment for those who want to start experimenting right away.

2. A [Step by step walkthrough](#step-by-step-setup) that demonstrates the core concepts and components, showing how to manually set up a simple single-host system.

### Note about failures to fetch Helm charts from ghcr.io

<<<<<<< HEAD
When following this recipe or others: you might get a failure from the command to instantiate KubeStellar's core Helm chart or another from `ghcr.io`. There is a [known issue about this](knownissue-helm-ghcr.md).
=======
For some users on WSL, use of the setup procedure on this page and/or the demo environment creation script may require running as the user `root` in Linux. There is a [known issue about this](knownissue-helm-ghcr.md).
>>>>>>> cad7d1ad

### Important: Shell Variables for Example Scenarios

After completing the setup, you will need to define several shell variables to run the example scenarios. The meanings of these variables are defined [at the start of the example scenarios document](example-scenarios.md#assumptions-and-variables). What is shown later in this document are the specific values that are correct for the setup procedure described in this guide.

The key variables you'll need are:

- `host_context`, `its_cp`, `its_context` - for accessing the hosting cluster and ITS
- `wds_cp`, `wds_context` - for accessing the WDS
- `wec1_name`, `wec2_name`, `wec1_context`, `wec2_context` - for accessing the workload execution clusters
- `label_query_both`, `label_query_one` - for cluster selection in scenarios

## Quick Start Using the Automated Script

If you want to quickly setup a basic environment, you can use our automated installation script.

### Install software prerequisites

Be sure to [install the software prerequisites](pre-reqs.md) _before_ running the script!

The script will check for the pre-reqs and exit if they are not present.

### Run the script

The script can install KubeStellar's demonstration environment on top of kind or k3d

For use with kind

```shell
bash <(curl -s https://raw.githubusercontent.com/kubestellar/kubestellar/refs/tags/v{{ config.ks_latest_release }}/scripts/create-kubestellar-demo-env.sh) --platform kind
```

For use with k3d

```shell
bash <(curl -s https://raw.githubusercontent.com/kubestellar/kubestellar/refs/tags/v{{ config.ks_latest_release }}/scripts/create-kubestellar-demo-env.sh) --platform k3d
```

If successful, the script will output the variable definitions that you would use when proceeding to the example scenarios. After successfully running the script, proceed to the [Exercise KubeStellar](#exercise-kubestellar) section below.

_Note: the script does the same things as described in the [Step by Step Setup](#step-by-step-setup) but with a little more concurrency, so it can complete a bit faster. While this is great for getting started quickly with a demo system, you may want to follow the manual setup below to better understand the components and how to create a [configuration that meets your needs](#next-steps)._

---

## Step by Step Setup

This walks you through the steps to produce the same configuration as does the script above, suitable for study but not production usage. For general setup information, see [the full story](user-guide-intro.md#the-full-story).

### Install software prerequisites

The following command will check for the prerequisites that you will need for the later steps. See [the prerequisites doc](pre-reqs.md) for more details.

```shell
bash <(curl https://raw.githubusercontent.com/kubestellar/kubestellar/v{{ config.ks_latest_release }}/scripts/check_pre_req.sh) kflex ocm helm kubectl docker kind
```

If that script complains then take it seriously! For example, the following indicates that you have a version of clusteradm that KubeStellar cannot use.

```console
$ bash <(curl https://raw.githubusercontent.com/kubestellar/kubestellar/v0.27.1/scripts/check_pre_req.sh) kflex ocm helm kubectl docker kind
  % Total    % Received % Xferd  Average Speed   Time    Time     Time  Current
                                 Dload  Upload   Total   Spent    Left  Speed
100  9278  100  9278    0     0   135k      0 --:--:-- --:--:-- --:--:--  137k
✔ KubeFlex (Kubeflex version: v0.8.2.5fd5f9c 2025-03-10T14:58:02Z)
✔ OCM CLI (:v0.11.0-0-g73281f6)
  structured version ':v0.11.0-0-g73281f6' is less than required minimum ':v0.7' or ':v0.10' but less than ':v0.11'
```

This setup recipe uses [kind](https://kind.sigs.k8s.io/) to create three Kubernetes clusters on your machine.
Note that `kind` does not support three or more concurrent clusters unless you raise some limits as described in this `kind` "known issue": [Pod errors due to "too many open files"](https://kind.sigs.k8s.io/docs/user/known-issues/#pod-errors-due-to-too-many-open-files).

### Cleanup from previous runs

If you have run this recipe or any related recipe previously then
you will first want to remove any related debris. The following
commands tear down the state established by this recipe.

```shell
kind delete cluster --name kubeflex
kind delete cluster --name cluster1
kind delete cluster --name cluster2
kubectl config delete-context cluster1
kubectl config delete-context cluster2
```

After that cleanup, you may want to `set -e` so that failures do not
go unnoticed (the various cleanup commands may legitimately "fail" if
there is nothing to clean up).

### Set the Version appropriately as an environment variable

```shell
kubestellar_version={{ config.ks_latest_release }}
```

### Create a kind cluster to host KubeFlex

For convenience, a new local **Kind** cluster that satisfies the requirements for playing the role of KubeFlex hosting cluster can be created with the following command:

```shell
bash <(curl -s https://raw.githubusercontent.com/kubestellar/kubestellar/v{{ config.ks_latest_release }}/scripts/create-kind-cluster-with-SSL-passthrough.sh) --name kubeflex --port 9443
```

### Use Core Helm chart to initialize KubeFlex and create ITS and WDS

```shell
helm upgrade --install ks-core oci://ghcr.io/kubestellar/kubestellar/core-chart \
    --version "$kubestellar_version" \
    --set-json ITSes='[{"name":"its1"}]' \
    --set-json WDSes='[{"name":"wds1"},{"name":"wds2","type":"host"}]' \
    --set verbosity.default=5  # so we can debug your problem reports
```

That command will print some notes about how to get kubeconfig "contexts" named "its1", "wds1", and "wds2" defined. Do that, because those contexts are used in the steps that follow.

```shell
kubectl config use-context kind-kubeflex # this is here only to remind you, it will already be the current context if you are following this recipe exactly
kflex ctx --set-current-for-hosting # make sure the KubeFlex CLI's hidden state is right for what the Helm chart just did
kflex ctx --overwrite-existing-context wds1
kflex ctx --overwrite-existing-context wds2
kflex ctx --overwrite-existing-context its1
```

#### Wait for ITS to be fully initialized

The Helm chart above has a Job that initializes the ITS as an OCM "hub" cluster. Helm does not have a way to wait for that initialization to finish. So you have to do the wait yourself. The following commands will do that.

```shell
kubectl --context kind-kubeflex wait controlplane.tenancy.kflex.kubestellar.org/its1 --for 'jsonpath={.status.postCreateHooks.its-hub-init}=true' --timeout 90s
kubectl --context kind-kubeflex wait -n its1-system job.batch/its-hub-init --for condition=Complete --timeout 150s
kubectl --context kind-kubeflex wait controlplane.tenancy.kflex.kubestellar.org/its1 --for 'jsonpath={.status.postCreateHooks.install-status-addon}=true' --timeout 90s
kubectl --context kind-kubeflex wait -n its1-system job.batch/install-status-addon --for condition=Complete --timeout 150s
```

*To learn more about the Core Helm Chart, refer to the [Core Helm Chart documentation](./core-chart.md)*

### Create and register two workload execution clusters

The following steps show how to create two new `kind` clusters and
register them with the hub as described in the
[official open cluster management docs](https://open-cluster-management.io/docs/getting-started/installation/start-the-control-plane/).

Note that `kind` does not support three or more concurrent clusters unless you raise some limits as described in this `kind` "known issue": [Pod errors due to "too many open files"](https://kind.sigs.k8s.io/docs/user/known-issues/#pod-errors-due-to-too-many-open-files).

1. Execute the following commands to create two kind clusters, named `cluster1` and `cluster2`, and register them with the OCM hub. These clusters will serve as workload clusters. If you have previously executed these commands, you might already have contexts named `cluster1` and `cluster2`. If so, you can remove these contexts using the commands `kubectl config delete-context cluster1` and `kubectl config delete-context cluster2`.

    ```shell
    : set flags to "" if you have installed KubeStellar on an OpenShift cluster
    flags="--force-internal-endpoint-lookup"
    clusters=(cluster1 cluster2);
    for cluster in "${clusters[@]}"; do
       kind create cluster --name ${cluster}
       kubectl config rename-context kind-${cluster} ${cluster}
       clusteradm --context its1 get token | grep '^clusteradm join' | sed "s/<cluster_name>/${cluster}/" | awk '{print $0 " --context '${cluster}' --singleton '${flags}'"}' | sh
    done
    ```

    The `clusteradm` command grabs a token from the hub (`its1` context), and constructs the command to apply the new cluster
    to be registered as a managed cluster on the OCM hub.

2. Repeatedly issue the command:

    ```shell
    kubectl --context its1 get csr
    ```

    until you see that the certificate signing requests (CSR) for both cluster1 and cluster2 exist.
    Sometimes it can take a little while for the CSRs to appear after running the join commands, so if you do not see them immediately, wait a few seconds and try again.
    Note that the CSRs condition is supposed to be `Pending` until you approve them in step 4.

    For convenience, you can use a shell loop to automatically check every few seconds:
    
    ```shell
    # This will check every 10 seconds until both CSRs are present
    while true; do
      kubectl --context its1 get csr
      # Replace 2 with the number of clusters you are registering if different
      if [ $(kubectl --context its1 get csr | grep -c Pending) -ge 2 ]; then
        echo "Both CSRs found."
        break
      fi
      echo "Waiting for CSRs to appear..."
      sleep 10
    done
    ```

3. Once the CSRs are created, approve the CSRs complete the cluster registration with the command:

    ```shell
    clusteradm --context its1 accept --clusters cluster1
    clusteradm --context its1 accept --clusters cluster2
    ```

4. Check the new clusters are in the OCM inventory and label them:

    ```shell
    kubectl --context its1 get managedclusters
    kubectl --context its1 label managedcluster cluster1 location-group=edge name=cluster1
    kubectl --context its1 label managedcluster cluster2 location-group=edge name=cluster2
    ```

### Variables for running the example scenarios

**Important**: Before moving on to try exercising KubeStellar, you will need the following shell variable settings to inform the scenario commands about the configuration.

```shell
host_context=kind-kubeflex
its_cp=its1
its_context=its1
wds_cp=wds1
wds_context=wds1
wec1_name=cluster1
wec2_name=cluster2
wec1_context=$wec1_name
wec2_context=$wec2_name
label_query_both=location-group=edge
label_query_one=name=cluster1
```

**Note**: These variable values are specific to the setup described in this guide. If you followed a different setup procedure, you will need to adjust these values accordingly.

## Exercise KubeStellar

Now that your system is running, you can try some example scenarios

1. **Define the needed shell variables** using the settings from the [Variables for running the example scenarios](#variables-for-running-the-example-scenarios) section above. If you used the automated script, use the settings it output. The meanings of these variables are defined [at the start of the example scenarios document](example-scenarios.md#assumptions-and-variables).

2. Proceed to [Scenario 1 (multi-cluster workload deployment with kubectl) in the example scenarios](example-scenarios.md#scenario-1-multi-cluster-workload-deployment-with-kubectl) and/or other examples on the same page, after defining the shell variables that characterize the configuration created above.

## Next Steps

The configuration created here was a basic one suitable for learning. The [full Installation and Usage outline](user-guide-intro.md#the-full-story) shows that KubeStellar has a lot of flexibility.

- Create Kubernetes clusters any way you want
- Multiple Inventory and Transport Spaces (ITS)
- Multiple Workload Definition Spaces (WDS)
- Dynamic addition and removal of ITSes
- Dynamic addition and removal of WDSes
- Use the KubeFlex hosting cluster or a KubeFlex Control Plane as ITS
- Use the KubeFlex hosting cluster or a KubeFlex Control Plane as WDS
- Dynamic addition and removal of Workload Execution Clusters (WECs)

For general setup information, see [the full story](user-guide-intro.md#the-full-story).

## Troubleshooting

In the event something goes wrong, check out the [troubleshooting page](troubleshooting.md) to see if someone else has experienced the same thing<|MERGE_RESOLUTION|>--- conflicted
+++ resolved
@@ -12,11 +12,11 @@
 
 ### Note about failures to fetch Helm charts from ghcr.io
 
-<<<<<<< HEAD
+ doc-generic-setup-note-issue-3172
 When following this recipe or others: you might get a failure from the command to instantiate KubeStellar's core Helm chart or another from `ghcr.io`. There is a [known issue about this](knownissue-helm-ghcr.md).
-=======
+
 For some users on WSL, use of the setup procedure on this page and/or the demo environment creation script may require running as the user `root` in Linux. There is a [known issue about this](knownissue-helm-ghcr.md).
->>>>>>> cad7d1ad
+ main
 
 ### Important: Shell Variables for Example Scenarios
 

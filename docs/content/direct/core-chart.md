# KubeStellar Core Chart Documentation

## 📚 Table of Contents

- [Pre-requisites](#pre-requisites)
- [KubeStellar Core Chart values](#kubestellar-core-chart-values)
- [KubeStellar Core Chart Usage Step-by-Step](#kubestellar-core-chart-usage-step-by-step)
- [Kubeconfig Files and Contexts for Control Planes](#kubeconfig-files-and-contexts-for-control-planes)
- [Argo CD Integration](#argo-cd-integration)
- [Uninstalling the KubeStellar Core Chart](#uninstalling-the-kubestellar-core-chart)

This documents explains how to use KubeStellar Core chart to do three
of the 11 installation and usage steps; please see [the
full outline](user-guide-intro.md#the-full-story) for generalities and [Getting Started](get-started.md) for an example of usage.

This Helm chart can do any subset of the following things.

- Initialize a pre-existing cluster to serve as the KubeFlex hosting cluster.
- Create some ITSes.
- Create some WDSes.

The information provided is specific for the following release:

```shell
export KUBESTELLAR_VERSION={{ config.ks_latest_release }}
```

## Pre-requisites

To install the Helm chart the only requirement is [Helm](https://helm.sh/).
However, additional executables may be required to create/manage the cluster(s) (_e.g._, Kind and kubectl),
to join Workload Execution Clusters (WECs) (_e.g._, clusteradm),
and to interact with Control Planes (_e.g._, kubectl), _etc_.
For such purpose, a full list of executable that may be required can be found [here](./pre-reqs.md).

The setup of KubeStellar via the Core chart requires the existence of a KubeFlex hosting cluster.

While not a complete list of supported hosting clusters, here we discuss how to use KubeStellar in:

1. A local **Kind** or **k3s** cluster with an ingress with SSL passthrough and a mapping to host port 9443

    This option is particularly useful for first time users or users that would like to have a local deployment.

    It is important to note that, when the hosting cluster was created by **kind** or **k3s** and its Ingress domain name is left to default to localtest.me, then the name of the container running hosting cluster must be also be referenced during the Helm chart installation by setting `--set "kubeflex-operator.hostContainer=<control-plane-container-name>"`.
    The `<control-plane-container-name>` is the name of the container in which kind or k3d is running the relevant control plane. One may use `docker ps` to find the `<control-plane-container-name>`.

    If a host port number different from the expected 9443 is used for the Kind cluster, then the same port number must be specified during the chart installation by adding the following argument `--set "kubeflex-operator.externalPort=<port>"`.

    By default the KubeStellar Core chart uses a test domain `localtest.me`, which is OK for testing on a single host machine. However, for scenarios that span more than one machine, it is necessary to set `--set "kubeflex-operator.domain=<domain>"` to a more appropriate `<domain>` that can be reached from Workload Execution Clusters (WECs).

    For convenience, a new local **Kind** cluster that satisfies the requirements for KubeStellar setup
    and that can be used to exercises the [examples](./examples.md) can be created with the following command:

    ```shell
    bash <(curl -s https://raw.githubusercontent.com/kubestellar/kubestellar/v$KUBESTELLAR_VERSION/scripts/create-kind-cluster-with-SSL-passthrough.sh) --name kubeflex --port 9443
    ```

    Alternatively, a new local **k3s** cluster that satisfies the requirements for KubeStellar setup
    and that can be used to exercises the [examples](./examples.md) can be created with the following command:

    ```shell
    bash <(curl -s https://raw.githubusercontent.com/kubestellar/kubestellar/v$KUBESTELLAR_VERSION/scripts/create-k3s-cluster-with-SSL-passthrough.sh) --port 9443
    ```

2. An **OpenShift** cluster

    When using this option, one is required to explicitly set the `isOpenShift` variable to `true` by including `--set "kubeflex-operator.isOpenShift=true"` in the Helm chart installation command.

## KubeStellar Core Chart values

The KubeStellar chart makes available to the user several values that may be used to customize its installation into an existing cluster:

```yaml
# Control controller log verbosity
# The "default" verbosity value will be used for all controllers unless a specific controller verbosity override is specified
verbosity:
  default: 2
  # Specific controller verbosity overrides:
  # kubestellar: 6 (controller-manager)
  # clusteradm: 6
  # transport: 6

# KubeFlex override values
kubeflex-operator:
  install: true # enable/disable the installation of KubeFlex by the chart (default: true)
  installPostgreSQL: true # enable/disable the installation of the appropriate version of PostgreSQL required by KubeFlex (default: true)
  isOpenShift: false # set this variable to true when installing the chart in an OpenShift cluster (default: false)
  # Kind cluster specific settings:
  domain: localtest.me # used to define the DNS domain name used from outside the KubeFlex hosting cluster to reach that cluster's Ingress endpoint (default: localtest.me)
  externalPort: 9443 # used to set the port to access the Control Planes API (default: 9443)
  hostContainer: kubeflex-control-plane # used to set the name of the container that runs the KubeFlex hosting cluster (default: kubeflex-control-plane, which corresponds to a Kind cluster with name kubeflex)

# Post Create Hooks (PCHs) are automatically managed by the chart
# - First install: PCHs are installed automatically because they don't exist
# - Additional installs: PCHs are skipped automatically because they already exist
# - Override: set InstallPCHs=true to force reinstall PCHs (useful for upgrades)
# - Legacy: set InstallPCHs=false for backward compatibility
# InstallPCHs: true

# List the Inventory and Transport Spaces (ITSes) to be created by the chart
# Each ITS consists of:
# - a mandatory unique name
# - an optional type, which could be host, vcluster, or external (default to vcluster, if not specified)
# - an optional install_clusteradm flag, which could be true  or false  (default to true) to enable/disable the installation of OCM in the control plane
# - an optional bootstrapSecret secion to be used for Control Plabes of type external (more details below)
ITSes: # ==> installs ocm (optional) + ocm-status-addon

# List the Workload Description Spaces (WDSes) to be created by the chart
# Each WDS consists of a mandatory unique name and several optional parameters:
# - type: host or k8s (default to k8s, if not specified)
# - APIGroups: a comma separated list of APIGroups
# - ITSName: the name of the ITS control plane to be used by the WDS. Note that the ITSName MUST be specified if more than one ITS exists.
WDSes: # ==> installs kubestellar + ocm-transport-plugin
```

The first section of the `values.yaml` file refers to parameters that are specific to the KubeFlex installation, see [here](https://github.com/kubestellar/kubeflex/blob/main/docs/users.md) for more information.

In particular:
- `kubeflex-operator.install` accepts a boolean value to enable/disable the installation of KubeFlex into the cluster by the chart
- `kubeflex-operator.isOpenShift` must be set to true by the user when installing the chart into a OpenShift cluster

By default, the chart will install KubeFlex and its PostgreSQL dependency. Post Create Hooks (PCHs) needed for creating ITSes and WDSes control planes are automatically managed using intelligent detection:

**Automatic PCH Management:**
- **First install**: PCHs are installed automatically because they don't exist in the cluster
- **Additional deployments**: PCHs are skipped automatically because they already exist
- **No manual configuration needed** - the chart detects what's appropriate

**Advanced PCH Control:**
- Set `InstallPCHs=true` to force reinstall PCHs (useful for chart upgrades)
- Set `InstallPCHs=false` for backward compatibility with older deployments

The next section of the `values.yaml` file allows one to create a list of Inventory and Transport Spaces (ITSes). By default, this list is empty and no ITS will be created by the chart. A list of ITSes can be specified using the following format:

```yaml
ITSes: # all the CPs in this list will execute the its.yaml PCH
  - name: <its1>          # mandatory name of the control plane
    type: <vcluster|host|external> # optional type of control plane: host, vcluster, or external (default to vcluster, if not specified)
    install_clusteradm: true|false  # optional flag to enable/disable the installation of OCM in the control plane (default to true, if not specified)
    bootstrapSecret: # this section is ignored unless type is "external"
      name: <secret-name> # default: "<control-plane-name>-bootstrap"
      namespace: <secret-namespace> # default: Helm chart installation namespace
      key: <key-name> # default: "kubeconfig-incluster"
  - name: <its2>          # mandatory name of the control plane
    type: <vcluster|host|external> # optional type of control plane: host, vcluster, or external (default to vcluster, if not specified)
    install_clusteradm: true|false  # optional flag to enable/disable the installation of OCM in the control plane (default to true, if not specified)
    bootstrapSecret: # this section is ignored unless type is "external"
      name: <secret-name> # default: "<control-plane-name>-bootstrap"
      namespace: <secret-namespace> # default: Helm chart installation namespace
      key: <key-name> # default: "kubeconfig-incluster"
  ...
```

where `name` must specify a name unique among all the control planes in that KubeFlex deployment, the optional `type` can be vcluster (default), host, or external, see [here](https://github.com/kubestellar/kubeflex/blob/main/docs/users.md) for more information, and the optional `install_clusteradm`can be either true (default) or false to enable or disable the installation of OCM in the control plane.

When the ITS `type` is `external`, the `bootstrapSecret` sub-section can be used to indicate the bootstrap secret used by KubeFlex to connect to the external cluster. Specifically, it can be used to specify any combination of (a) the name of the secret, (b) the namespace containing the secret, and (c) the name of the key containg the kubeconfig of the external cluster if they need to be different from their default value.

If the secret was created using the [create-external-bootstrap-secret.sh](https://github.com/kubestellar/kubestellar/tree/v{{ config.ks_latest_release }}/scripts/create-external-bootstrap-secret.sh) script and the value passed to the argument `--controlplane` matches the name of the Control Plane specified by the Helm chart, then the sub-section `bootstrapSecret` is not required because all default values will identify the bootstrap secret created by the script. More specifically, if an external kind cluster was created with the command `kind create cluster --name its1` and the `create-external-bootstrap-secret.sh --controlplane its1 --verbose` command was used to create the bootstrap secret, then it would be enough to inform the Helm chart with `--set-json='ITSes=[{"name":"its1","type":"external"}]'`.

The final section of the `values.yaml` file allows one to create a list of Workload Description Spaces (WDSes). By default, this list is empty and no WDS will be created by the chart. A list of WDSes can be specified using the following format:

```yaml
WDSes: # all the CPs in this list will execute the wds.yaml PCH
  - name: <wds1>     # mandatory name of the control plane
    type: <host|k8s> # optional type of control plane host or k8s (default to k8s, if not specified)
    APIGroups: ""    # optional string holding a comma-separated list of APIGroups
    ITSName: <its1>  # optional name of the ITS control plane, this MUST be specified if more than one ITS exists at the moment the WDS PCH starts
  - name: <wds2>     # mandatory name of the control plane
    type: <host|k8s> # optional type of control plane host or k8s (default to k8s, if not specified)
    APIGroups: ""    # optional string holding a comma-separated list of APIGroups
    ITSName: <its2>  # optional name of the ITS control plane, this MUST be specified if more than one ITS exists at the moment the WDS PCH starts
  ...
```

where `name` must specify a name unique among all the control planes in that KubeFlex deployment (note that this must be unique among both ITSes and WDSes), the optional `type` can be either k8s (default) or host, see [here](https://github.com/kubestellar/kubeflex/blob/main/docs/users.md) for more information, the optional `APIGroups` provides a list of APIGroups, see [here](https://docs.kubestellar.io/release-{{ config.ks_latest_release }}/direct/examples/#scenario-2-using-the-hosting-cluster-as-wds-to-deploy-a-custom-resource) for more information, and `ITSName` specify the ITS connected to the new WDS being created (this parameter MUST be specified if more that one ITS exists in the cluster, if no value is specified and only one ITS exists in the cluster, then it will be automatically selected).

## KubeStellar Core Chart usage step by step

The local copy of the core chart can be installed in an existing cluster using the commands:
```shell
git clone https://github.com/kubestellar/kubestellar.git
cd kubestellar
```
```shell
helm dependency update core-chart
```
Output(similar):
```
Saving 2 charts
Downloading kubeflex-operator from repo oci://ghcr.io/kubestellar/kubeflex/chart
Pulled: ghcr.io/kubestellar/kubeflex/chart/kubeflex-operator:v0.8.9
Digest: sha256:2be43de71425ad682edca6544f6c3a5864afbfad09a4b7e1e57bde6dae664334
Downloading argo-cd from repo oci://ghcr.io/argoproj/argo-helm
Pulled: ghcr.io/argoproj/argo-helm/argo-cd:7.8.5
Digest: sha256:662f4687e8e525f86ff9305020632b337a09ffacb7b61b7c42a841922c91da7b
Deleting outdated charts
```
```shell
helm upgrade --install ks-core core-chart
```
Output:
```
Release "ks-core" does not exist. Installing it now.
NAME: ks-core
LAST DEPLOYED: Thu Jun 12 09:58:44 2025
NAMESPACE: default
STATUS: deployed
REVISION: 1
TEST SUITE: None
NOTES:
For your convenience you will probably want to add contexts to your kubeconfig named after the non-host-type control planes (WDSes and ITSes) that you just created (a host-type control plane is just an alias for the KubeFlex hosting cluster). You can do that with the following `kflex` commands; each creates a context and makes it the current one.

See https://github.com/kubestellar/kubestellar/blob/0.28.0-alpha.2/docs/content/direct/core-chart.md#kubeconfig-files-and-contexts-for-control-planes for a way to do this without using `kflex`.

Start by setting your current kubeconfig context to the one you used when installing this chart.

kubectl config use-context $the_one_where_you_installed_this_chart
kflex ctx --set-current-for-hosting # make sure the KubeFlex CLI's hidden state is right for what the Helm chart just did

Finally, you can use `kflex ctx` to switch back to the kubeconfig context for your KubeFlex hosting cluster.
```

Alternatively, a specific version of the KubeStellar core chart can be simply installed in an existing cluster using the following command:

```shell
helm upgrade --install ks-core oci://ghcr.io/kubestellar/kubestellar/core-chart --version $KUBESTELLAR_VERSION
```

<<<<<<< HEAD
Either of the previous ways of installing KubeStellar chart will install KubeFlex and the Post Create Hooks automatically, but no Control Planes.
Please remember to add `--set "kubeflex-operator.isOpenShift=true"` when installing into an OpenShift cluster.
=======
Either of the previous ways of installing KubeStellar core chart will install KubeFlex and the Post Create Hooks, but it will not create any Control Plane.
>>>>>>> 158379d3

Please remember to add `--set "kubeflex-operator.isOpenShift=true"` when installing/updating into an OpenShift cluster.

User defined control planes can be added using additional values files or `--set` arguments, _e.g._:

- add a single ITS named its1 of default vcluster type: `--set-json='ITSes=[{"name":"its1"}]'`
- add two ITSes named its1 and its2 of of type vcluster and host, respectively: `--set-json='ITSes=[{"name":"its1"},{"name":"its2","type":"host"}]'`
- add a single WDS named wds1 of default k8s type connected to the one and only ITS: `--set-json='WDSes=[{"name":"wds1"}]'`

A KubeStellar Core installation that is consistent with [Getting Started](get-started.md) and and supports [the example scenarios](./example-scenarios.md) could be achieved with the following command:

```shell
helm upgrade --install ks-core oci://ghcr.io/kubestellar/kubestellar/core-chart --version "$KUBESTELLAR_VERSION" \
  --set-json ITSes='[{"name":"its1"}]' \
  --set-json WDSes='[{"name":"wds1"}]'
```
Output:
```
Release "ks-core" has been upgraded. Happy Helming!
NAME: ks-core
LAST DEPLOYED: Thu Jun 12 10:08:50 2025
NAMESPACE: default
STATUS: deployed
REVISION: 2
TEST SUITE: None
NOTES:
For your convenience you will probably want to add contexts to your
kubeconfig named after the non-host-type control planes (WDSes and
ITSes) that you just created (a host-type control plane is just an
alias for the KubeFlex hosting cluster). You can do that with the
following `kflex` commands; each creates a context and makes it the
current one. See
https://github.com/kubestellar/kubestellar/blob/0.28.0-alpha.2/docs/content/direct/core-chart.md#kubeconfig-files-and-contexts-for-control-planes
for a way to do this without using `kflex`.
Start by setting your current kubeconfig context to the one you used
when installing this chart.

kubectl config use-context $the_one_where_you_installed_this_chart
kflex ctx --set-current-for-hosting # make sure the KubeFlex CLI's hidden state is right for what the Helm chart just did

kflex ctx --overwrite-existing-context its1
kflex ctx --overwrite-existing-context wds1

Finally, you can use `kflex ctx` to switch back to the kubeconfig
context for your KubeFlex hosting cluster.
```
The core chart also supports the use of a pre-existing cluster (or any space, really) as an ITS. A specific application is to connect to existing OCM clusters. As an example, create a first local kind cluster with OCM installed in it:

```shell
kind create cluster --name ext1

clusteradm init
```

Then, create a second kind cluster suitable for KubeStellar installation and create a bootstrap secret in the new cluster with the kubeconfig information of the `ext1` cluster:

```shell
bash <(curl -s https://raw.githubusercontent.com/kubestellar/kubestellar/v$KUBESTELLAR_VERSION/scripts/create-kind-cluster-with-SSL-passthrough.sh) --name kubeflex --port 9443

bash <(curl -s https://raw.githubusercontent.com/kubestellar/kubestellar/v$KUBESTELLAR_VERSION/scripts/create-external-bootstrap-secret.sh) --controlplane its1 --source-context kind-ext1 --address https://ext1-control-plane:6443 --verbose
```

Note that the last command above creates a secret named `its1-bootstrap` in the Helm chart installation namespace of the `kind-kubeflex` cluster.

The `--address` URL needs to be one that the KubeFlex controller can use to open a connection to the external cluster's Kubernetes apiserver(s). In this example, the external cluster is a kind cluster with one kube-apiserver and it listens on port 6443 in its node's network namespace. This example relies on the DNS resolver in Docker networking to map the domain name `ext1-control-plane` to the Docker network address of the container of that same name.

Finally, install the core chart using the `ext1` cluster as ITS:

```shell
helm upgrade --install core-chart oci://ghcr.io/kubestellar/kubestellar/core-chart --version $KUBESTELLAR_VERSION \
  --set-json='ITSes=[{"name":"its1","type":"external","install_clusteradm":false}]' \
  --set-json='WDSes=[{"name":"wds1"}]'
```

Note that by default, the `its1` Control Plane of type `external` will look for a secret named `its1-bootstrap` in the Helm chart installation namespace. Additionally the `"install_clusteradm":false` value is specified to avoid reinstalling OCM in the `ext1` cluster.

After the initial installation is completed, there are two main ways to install additional control planes (_e.g._, create a second `wds2` WDS):

### 1. Upgrade existing chart (recommended)

This approach requires relisting existing control planes to prevent deletion:

```shell
helm upgrade --install ks-core oci://ghcr.io/kubestellar/kubestellar/core-chart --version $KUBESTELLAR_VERSION \
  --set-json='ITSes=[{"name":"its1"}]' \
  --set-json='WDSes=[{"name":"wds1"},{"name":"wds2"}]'
```

### 2. Install additional chart with different name

This approach doesn't require relisting existing control planes:

```shell
helm upgrade --install add-wds2 oci://ghcr.io/kubestellar/kubestellar/core-chart --version $KUBESTELLAR_VERSION \
  --set='kubeflex-operator.install=false' \
  --set-json='WDSes=[{"name":"wds2"}]'
```

Post Create Hooks are automatically managed and won't be reinstalled since they already exist.

### 3. Force PCH reinstall during upgrades

When upgrading chart versions that include PCH changes, force reinstall:

```shell
helm upgrade --install ks-core oci://ghcr.io/kubestellar/kubestellar/core-chart --version $KUBESTELLAR_VERSION \
  --set='InstallPCHs=true' \
  --set-json='ITSes=[{"name":"its1"}]' \
  --set-json='WDSes=[{"name":"wds1"}]'
```

### 4. Backward compatibility

For deployments using older chart versions, maintain compatibility:

```shell
helm upgrade --install ks-core oci://ghcr.io/kubestellar/kubestellar/core-chart --version $KUBESTELLAR_VERSION \
  --set='InstallPCHs=false' \
  --set-json='ITSes=[{"name":"its1"}]' \
  --set-json='WDSes=[{"name":"wds1"}]'
```

## Kubeconfig files and contexts for Control Planes

It is convenient to use one kubeconfig file that has a context for
each of your control planes. That can be done in two ways, one using
the `kflex` CLI and one not.

1. Using `kflex` CLI

    The following commands will add a context, named after the given
    control plane, to your current kubeconfig file and make that the
    current context. The deletion is to remove an older vintage if it
    is present.

    ```shell
    kubectl config delete-context $cpname
    kflex ctx $cpname
    ```

    The `kflex ctx` command is unable to create a new context if the
    current context does not access the KubeFlex hosting cluster AND
    the KubeFlex kubeconfig extension remembering that context's name
    is not set; see the KubeFlex user guide for your release of
    KubeFlex for more information.

    To automatically add all Control Planes as contexts of the current kubeconfig, one can use the convenience script below:

    ```shell
    echo "Getting the kubeconfig of all Control Planes..."
    for cpname in `kubectl get controlplane -o name`; do
      cpname=${cpname##*/}
      echo "Getting the kubeconfig of Control Planes \"$cpname\"..."
      kflex ctx $cpname
    done
    ```

    After doing the above context switching you may wish to use `kflex ctx` to switch back to the hosting cluster context.

    Afterwards the content of a Control Plane `$cpname` can be accessed by specifying its context:

    ```shell
    kubectl --context "$cpname" ...
    ```

2. Using plain `kubectl` commands

    The following commands can be used to create a fresh kubeconfig file for each of the KubeFlex Control Planes in the hosting cluster:

    ```shell
    echo "Creating a kubeconfig for each KubeFlex Control Plane:"
    for cpname in `kubectl get controlplane -o name`; do
      cpname=${cpname##*/}
      echo "Getting the kubeconfig of \"$cpname\" ==> \"kubeconfig-$cpname\"..."
      if [[ "$(kubectl get controlplane $cpname -o=jsonpath='{.spec.type}')" == "host" ]] ; then
        kubectl config view --minify --flatten > "kubeconfig-$cpname"
      else
        kubectl get secret $(kubectl get controlplane $cpname -o=jsonpath='{.status.secretRef.name}') \
          -n $(kubectl get controlplane $cpname -o=jsonpath='{.status.secretRef.namespace}') \
          -o=jsonpath="{.data.$(kubectl get controlplane $cpname -o=jsonpath='{.status.secretRef.key}')}" \
          | base64 -d > "kubeconfig-$cpname"
      fi
      curname=$(kubectl --kubeconfig "kubeconfig-$cpname" config current-context)
      if [ "$curname" != "$cpname" ]
      then kubectl --kubeconfig "kubeconfig-$cpname" config rename-context "$curname" $cpname
      fi
    done
    ```

    The code above puts the kubeconfig for a control plane `$cpname` into a file name `kubeconfig-$cpname` in the local folder.
    The current context will be renamed to `$cpname`, if it does not already have that name (which it will for control planes of type "k8s", for example).

    With the above kubeconfig files in place, the control plane named `$cpname` can be accessed as follows.

    ```shell
    kubectl --kubeconfig "kubeconfig-$cpname" ...
    ```

    The individual kubeconfigs can also be merged as contexts of the current `~/.kube/config` with the following commands:

    ```shell
    echo "Merging the Control Planes kubeconfigs into ~/.kube/config ..."
    cp ~/.kube/config ~/.kube/config.bak
    KUBECONFIG=~/.kube/config:$(find . -maxdepth 1 -type f -name 'kubeconfig-*' | tr '\n' ':') kubectl config view --flatten > ~/.kube/kubeconfig-merged
    mv ~/.kube/kubeconfig-merged ~/.kube/config
    ```

    Afterwards the content of a Control Plane `$cpname` can be accessed by specifying its context:

    ```shell
    kubectl --context "$cpname" ...
    ```

3. Using `import-cp-contexts.sh` script

    The following convenience command can also be used to import all the KubeFlex Control Planes in the current hosting cluster as contexts of the current kubeconfig. The script involved requires that you have [`yq`](https://github.com/mikefarah/yq) (also available from [Homebrew](https://formulae.brew.sh/formula/yq)) installed.

    ```shell
    bash <(curl -s https://raw.githubusercontent.com/kubestellar/kubestellar/v$KUBESTELLAR_VERSION/scripts/import-cp-contexts.sh) --merge
    ```

    The script above only requires `kubectl` and `yq`.

    The script accepts the following arguments:

    - `--kubeconfig <filename>` specify the kubeconfig of the hosting cluster where the KubeFlex Control Planes are located. Note that this argument will override the content of the `KUBECONFIG` environment variable
    - `--context <name>` specify a context of the current kubeconfig where to look for KubeFlex Control Planes. If this argument is not specified, then all contexts will be searched.
    - `--names|-n <name1>,<name2>,..` comma separated list of KubeFlex Control Planes names to import. If this argument is not specified then *all* available KubeFlex Control Planes will be imported.
    - `--replace-localhost|-r <host>` replaces server addresses "127.0.0.1" with a desired `<host>`. This parameter is useful for making KubeFlex Control Planes of type `host` accessible from outside the machine hosting the cluster.
    - `--merge|-m` merge the kubeconfig with the contexts of the control planes with the existing cluster kubeconfig. If this flag is not specified, then only the kubeconfig with the contexts of the KubeFlex Control Planes will be produced.
    - `--output|-o <filename>|-` specify a kubeconfig file to save the kubeconfig to. Use `-` for stdout. If this argument is not provided, then the kubeconfig will be saved to the input specified kubeconfig, if provided, or to `~/.kube/config`.
    - `--silent|-s` quiet mode, do not print information. This may be useful when using `-o -`.
    - `-X` enable verbose execution of the script for debugging

## Argo CD integration

KubeStellar Core Helm chart allows to deploy ArgoCD in the KubeFlex hosting cluster, register every WDS as a target cluster in Argo CD, and create Argo CD applications as specified by chart values, as explained [here](core-chart-argocd.md).

## Uninstalling the KubeStellar Core chart

The chart can be uninstalled using the command:

```shell
helm uninstall ks-core
```

This will remove KubeFlex, PostgreSQL, Post Create Hooks (PCHes), and all KubeFlex Control Planes (_i.e._, ITSes and WDSes) that were created by the chart.

Additionally, if a **Kind** cluster was created with the provide script, it can be deleted with the command:

```shell
kind delete cluster --name kubeflex
```

Alternatively, if a **k3s** cluster was created with the provide script, it can be deleted with the command:

```shell
/usr/local/bin/k3s-uninstall.sh
```<|MERGE_RESOLUTION|>--- conflicted
+++ resolved
@@ -1,493 +1,486 @@
-# KubeStellar Core Chart Documentation
-
-## 📚 Table of Contents
-
-- [Pre-requisites](#pre-requisites)
-- [KubeStellar Core Chart values](#kubestellar-core-chart-values)
-- [KubeStellar Core Chart Usage Step-by-Step](#kubestellar-core-chart-usage-step-by-step)
-- [Kubeconfig Files and Contexts for Control Planes](#kubeconfig-files-and-contexts-for-control-planes)
-- [Argo CD Integration](#argo-cd-integration)
-- [Uninstalling the KubeStellar Core Chart](#uninstalling-the-kubestellar-core-chart)
-
-This documents explains how to use KubeStellar Core chart to do three
-of the 11 installation and usage steps; please see [the
-full outline](user-guide-intro.md#the-full-story) for generalities and [Getting Started](get-started.md) for an example of usage.
-
-This Helm chart can do any subset of the following things.
-
-- Initialize a pre-existing cluster to serve as the KubeFlex hosting cluster.
-- Create some ITSes.
-- Create some WDSes.
-
-The information provided is specific for the following release:
-
-```shell
-export KUBESTELLAR_VERSION={{ config.ks_latest_release }}
-```
-
-## Pre-requisites
-
-To install the Helm chart the only requirement is [Helm](https://helm.sh/).
-However, additional executables may be required to create/manage the cluster(s) (_e.g._, Kind and kubectl),
-to join Workload Execution Clusters (WECs) (_e.g._, clusteradm),
-and to interact with Control Planes (_e.g._, kubectl), _etc_.
-For such purpose, a full list of executable that may be required can be found [here](./pre-reqs.md).
-
-The setup of KubeStellar via the Core chart requires the existence of a KubeFlex hosting cluster.
-
-While not a complete list of supported hosting clusters, here we discuss how to use KubeStellar in:
-
-1. A local **Kind** or **k3s** cluster with an ingress with SSL passthrough and a mapping to host port 9443
-
-    This option is particularly useful for first time users or users that would like to have a local deployment.
-
-    It is important to note that, when the hosting cluster was created by **kind** or **k3s** and its Ingress domain name is left to default to localtest.me, then the name of the container running hosting cluster must be also be referenced during the Helm chart installation by setting `--set "kubeflex-operator.hostContainer=<control-plane-container-name>"`.
-    The `<control-plane-container-name>` is the name of the container in which kind or k3d is running the relevant control plane. One may use `docker ps` to find the `<control-plane-container-name>`.
-
-    If a host port number different from the expected 9443 is used for the Kind cluster, then the same port number must be specified during the chart installation by adding the following argument `--set "kubeflex-operator.externalPort=<port>"`.
-
-    By default the KubeStellar Core chart uses a test domain `localtest.me`, which is OK for testing on a single host machine. However, for scenarios that span more than one machine, it is necessary to set `--set "kubeflex-operator.domain=<domain>"` to a more appropriate `<domain>` that can be reached from Workload Execution Clusters (WECs).
-
-    For convenience, a new local **Kind** cluster that satisfies the requirements for KubeStellar setup
-    and that can be used to exercises the [examples](./examples.md) can be created with the following command:
-
-    ```shell
-    bash <(curl -s https://raw.githubusercontent.com/kubestellar/kubestellar/v$KUBESTELLAR_VERSION/scripts/create-kind-cluster-with-SSL-passthrough.sh) --name kubeflex --port 9443
-    ```
-
-    Alternatively, a new local **k3s** cluster that satisfies the requirements for KubeStellar setup
-    and that can be used to exercises the [examples](./examples.md) can be created with the following command:
-
-    ```shell
-    bash <(curl -s https://raw.githubusercontent.com/kubestellar/kubestellar/v$KUBESTELLAR_VERSION/scripts/create-k3s-cluster-with-SSL-passthrough.sh) --port 9443
-    ```
-
-2. An **OpenShift** cluster
-
-    When using this option, one is required to explicitly set the `isOpenShift` variable to `true` by including `--set "kubeflex-operator.isOpenShift=true"` in the Helm chart installation command.
-
-## KubeStellar Core Chart values
-
-The KubeStellar chart makes available to the user several values that may be used to customize its installation into an existing cluster:
-
-```yaml
-# Control controller log verbosity
-# The "default" verbosity value will be used for all controllers unless a specific controller verbosity override is specified
-verbosity:
-  default: 2
-  # Specific controller verbosity overrides:
-  # kubestellar: 6 (controller-manager)
-  # clusteradm: 6
-  # transport: 6
-
-# KubeFlex override values
-kubeflex-operator:
-  install: true # enable/disable the installation of KubeFlex by the chart (default: true)
-  installPostgreSQL: true # enable/disable the installation of the appropriate version of PostgreSQL required by KubeFlex (default: true)
-  isOpenShift: false # set this variable to true when installing the chart in an OpenShift cluster (default: false)
-  # Kind cluster specific settings:
-  domain: localtest.me # used to define the DNS domain name used from outside the KubeFlex hosting cluster to reach that cluster's Ingress endpoint (default: localtest.me)
-  externalPort: 9443 # used to set the port to access the Control Planes API (default: 9443)
-  hostContainer: kubeflex-control-plane # used to set the name of the container that runs the KubeFlex hosting cluster (default: kubeflex-control-plane, which corresponds to a Kind cluster with name kubeflex)
-
-# Post Create Hooks (PCHs) are automatically managed by the chart
-# - First install: PCHs are installed automatically because they don't exist
-# - Additional installs: PCHs are skipped automatically because they already exist
-# - Override: set InstallPCHs=true to force reinstall PCHs (useful for upgrades)
-# - Legacy: set InstallPCHs=false for backward compatibility
-# InstallPCHs: true
-
-# List the Inventory and Transport Spaces (ITSes) to be created by the chart
-# Each ITS consists of:
-# - a mandatory unique name
-# - an optional type, which could be host, vcluster, or external (default to vcluster, if not specified)
-# - an optional install_clusteradm flag, which could be true  or false  (default to true) to enable/disable the installation of OCM in the control plane
-# - an optional bootstrapSecret secion to be used for Control Plabes of type external (more details below)
-ITSes: # ==> installs ocm (optional) + ocm-status-addon
-
-# List the Workload Description Spaces (WDSes) to be created by the chart
-# Each WDS consists of a mandatory unique name and several optional parameters:
-# - type: host or k8s (default to k8s, if not specified)
-# - APIGroups: a comma separated list of APIGroups
-# - ITSName: the name of the ITS control plane to be used by the WDS. Note that the ITSName MUST be specified if more than one ITS exists.
-WDSes: # ==> installs kubestellar + ocm-transport-plugin
-```
-
-The first section of the `values.yaml` file refers to parameters that are specific to the KubeFlex installation, see [here](https://github.com/kubestellar/kubeflex/blob/main/docs/users.md) for more information.
-
-In particular:
-- `kubeflex-operator.install` accepts a boolean value to enable/disable the installation of KubeFlex into the cluster by the chart
-- `kubeflex-operator.isOpenShift` must be set to true by the user when installing the chart into a OpenShift cluster
-
-By default, the chart will install KubeFlex and its PostgreSQL dependency. Post Create Hooks (PCHs) needed for creating ITSes and WDSes control planes are automatically managed using intelligent detection:
-
-**Automatic PCH Management:**
-- **First install**: PCHs are installed automatically because they don't exist in the cluster
-- **Additional deployments**: PCHs are skipped automatically because they already exist
-- **No manual configuration needed** - the chart detects what's appropriate
-
-**Advanced PCH Control:**
-- Set `InstallPCHs=true` to force reinstall PCHs (useful for chart upgrades)
-- Set `InstallPCHs=false` for backward compatibility with older deployments
-
-The next section of the `values.yaml` file allows one to create a list of Inventory and Transport Spaces (ITSes). By default, this list is empty and no ITS will be created by the chart. A list of ITSes can be specified using the following format:
-
-```yaml
-ITSes: # all the CPs in this list will execute the its.yaml PCH
-  - name: <its1>          # mandatory name of the control plane
-    type: <vcluster|host|external> # optional type of control plane: host, vcluster, or external (default to vcluster, if not specified)
-    install_clusteradm: true|false  # optional flag to enable/disable the installation of OCM in the control plane (default to true, if not specified)
-    bootstrapSecret: # this section is ignored unless type is "external"
-      name: <secret-name> # default: "<control-plane-name>-bootstrap"
-      namespace: <secret-namespace> # default: Helm chart installation namespace
-      key: <key-name> # default: "kubeconfig-incluster"
-  - name: <its2>          # mandatory name of the control plane
-    type: <vcluster|host|external> # optional type of control plane: host, vcluster, or external (default to vcluster, if not specified)
-    install_clusteradm: true|false  # optional flag to enable/disable the installation of OCM in the control plane (default to true, if not specified)
-    bootstrapSecret: # this section is ignored unless type is "external"
-      name: <secret-name> # default: "<control-plane-name>-bootstrap"
-      namespace: <secret-namespace> # default: Helm chart installation namespace
-      key: <key-name> # default: "kubeconfig-incluster"
-  ...
-```
-
-where `name` must specify a name unique among all the control planes in that KubeFlex deployment, the optional `type` can be vcluster (default), host, or external, see [here](https://github.com/kubestellar/kubeflex/blob/main/docs/users.md) for more information, and the optional `install_clusteradm`can be either true (default) or false to enable or disable the installation of OCM in the control plane.
-
-When the ITS `type` is `external`, the `bootstrapSecret` sub-section can be used to indicate the bootstrap secret used by KubeFlex to connect to the external cluster. Specifically, it can be used to specify any combination of (a) the name of the secret, (b) the namespace containing the secret, and (c) the name of the key containg the kubeconfig of the external cluster if they need to be different from their default value.
-
-If the secret was created using the [create-external-bootstrap-secret.sh](https://github.com/kubestellar/kubestellar/tree/v{{ config.ks_latest_release }}/scripts/create-external-bootstrap-secret.sh) script and the value passed to the argument `--controlplane` matches the name of the Control Plane specified by the Helm chart, then the sub-section `bootstrapSecret` is not required because all default values will identify the bootstrap secret created by the script. More specifically, if an external kind cluster was created with the command `kind create cluster --name its1` and the `create-external-bootstrap-secret.sh --controlplane its1 --verbose` command was used to create the bootstrap secret, then it would be enough to inform the Helm chart with `--set-json='ITSes=[{"name":"its1","type":"external"}]'`.
-
-The final section of the `values.yaml` file allows one to create a list of Workload Description Spaces (WDSes). By default, this list is empty and no WDS will be created by the chart. A list of WDSes can be specified using the following format:
-
-```yaml
-WDSes: # all the CPs in this list will execute the wds.yaml PCH
-  - name: <wds1>     # mandatory name of the control plane
-    type: <host|k8s> # optional type of control plane host or k8s (default to k8s, if not specified)
-    APIGroups: ""    # optional string holding a comma-separated list of APIGroups
-    ITSName: <its1>  # optional name of the ITS control plane, this MUST be specified if more than one ITS exists at the moment the WDS PCH starts
-  - name: <wds2>     # mandatory name of the control plane
-    type: <host|k8s> # optional type of control plane host or k8s (default to k8s, if not specified)
-    APIGroups: ""    # optional string holding a comma-separated list of APIGroups
-    ITSName: <its2>  # optional name of the ITS control plane, this MUST be specified if more than one ITS exists at the moment the WDS PCH starts
-  ...
-```
-
-where `name` must specify a name unique among all the control planes in that KubeFlex deployment (note that this must be unique among both ITSes and WDSes), the optional `type` can be either k8s (default) or host, see [here](https://github.com/kubestellar/kubeflex/blob/main/docs/users.md) for more information, the optional `APIGroups` provides a list of APIGroups, see [here](https://docs.kubestellar.io/release-{{ config.ks_latest_release }}/direct/examples/#scenario-2-using-the-hosting-cluster-as-wds-to-deploy-a-custom-resource) for more information, and `ITSName` specify the ITS connected to the new WDS being created (this parameter MUST be specified if more that one ITS exists in the cluster, if no value is specified and only one ITS exists in the cluster, then it will be automatically selected).
-
-## KubeStellar Core Chart usage step by step
-
-The local copy of the core chart can be installed in an existing cluster using the commands:
-```shell
-git clone https://github.com/kubestellar/kubestellar.git
-cd kubestellar
-```
-```shell
-helm dependency update core-chart
-```
-Output(similar):
-```
-Saving 2 charts
-Downloading kubeflex-operator from repo oci://ghcr.io/kubestellar/kubeflex/chart
-Pulled: ghcr.io/kubestellar/kubeflex/chart/kubeflex-operator:v0.8.9
-Digest: sha256:2be43de71425ad682edca6544f6c3a5864afbfad09a4b7e1e57bde6dae664334
-Downloading argo-cd from repo oci://ghcr.io/argoproj/argo-helm
-Pulled: ghcr.io/argoproj/argo-helm/argo-cd:7.8.5
-Digest: sha256:662f4687e8e525f86ff9305020632b337a09ffacb7b61b7c42a841922c91da7b
-Deleting outdated charts
-```
-```shell
-helm upgrade --install ks-core core-chart
-```
-Output:
-```
-Release "ks-core" does not exist. Installing it now.
-NAME: ks-core
-LAST DEPLOYED: Thu Jun 12 09:58:44 2025
-NAMESPACE: default
-STATUS: deployed
-REVISION: 1
-TEST SUITE: None
-NOTES:
-For your convenience you will probably want to add contexts to your kubeconfig named after the non-host-type control planes (WDSes and ITSes) that you just created (a host-type control plane is just an alias for the KubeFlex hosting cluster). You can do that with the following `kflex` commands; each creates a context and makes it the current one.
-
-See https://github.com/kubestellar/kubestellar/blob/0.28.0-alpha.2/docs/content/direct/core-chart.md#kubeconfig-files-and-contexts-for-control-planes for a way to do this without using `kflex`.
-
-Start by setting your current kubeconfig context to the one you used when installing this chart.
-
-kubectl config use-context $the_one_where_you_installed_this_chart
-kflex ctx --set-current-for-hosting # make sure the KubeFlex CLI's hidden state is right for what the Helm chart just did
-
-Finally, you can use `kflex ctx` to switch back to the kubeconfig context for your KubeFlex hosting cluster.
-```
-
-Alternatively, a specific version of the KubeStellar core chart can be simply installed in an existing cluster using the following command:
-
-```shell
-helm upgrade --install ks-core oci://ghcr.io/kubestellar/kubestellar/core-chart --version $KUBESTELLAR_VERSION
-```
-
-<<<<<<< HEAD
-Either of the previous ways of installing KubeStellar chart will install KubeFlex and the Post Create Hooks automatically, but no Control Planes.
-Please remember to add `--set "kubeflex-operator.isOpenShift=true"` when installing into an OpenShift cluster.
-=======
-Either of the previous ways of installing KubeStellar core chart will install KubeFlex and the Post Create Hooks, but it will not create any Control Plane.
->>>>>>> 158379d3
-
-Please remember to add `--set "kubeflex-operator.isOpenShift=true"` when installing/updating into an OpenShift cluster.
-
-User defined control planes can be added using additional values files or `--set` arguments, _e.g._:
-
-- add a single ITS named its1 of default vcluster type: `--set-json='ITSes=[{"name":"its1"}]'`
-- add two ITSes named its1 and its2 of of type vcluster and host, respectively: `--set-json='ITSes=[{"name":"its1"},{"name":"its2","type":"host"}]'`
-- add a single WDS named wds1 of default k8s type connected to the one and only ITS: `--set-json='WDSes=[{"name":"wds1"}]'`
-
-A KubeStellar Core installation that is consistent with [Getting Started](get-started.md) and and supports [the example scenarios](./example-scenarios.md) could be achieved with the following command:
-
-```shell
-helm upgrade --install ks-core oci://ghcr.io/kubestellar/kubestellar/core-chart --version "$KUBESTELLAR_VERSION" \
-  --set-json ITSes='[{"name":"its1"}]' \
-  --set-json WDSes='[{"name":"wds1"}]'
-```
-Output:
-```
-Release "ks-core" has been upgraded. Happy Helming!
-NAME: ks-core
-LAST DEPLOYED: Thu Jun 12 10:08:50 2025
-NAMESPACE: default
-STATUS: deployed
-REVISION: 2
-TEST SUITE: None
-NOTES:
-For your convenience you will probably want to add contexts to your
-kubeconfig named after the non-host-type control planes (WDSes and
-ITSes) that you just created (a host-type control plane is just an
-alias for the KubeFlex hosting cluster). You can do that with the
-following `kflex` commands; each creates a context and makes it the
-current one. See
-https://github.com/kubestellar/kubestellar/blob/0.28.0-alpha.2/docs/content/direct/core-chart.md#kubeconfig-files-and-contexts-for-control-planes
-for a way to do this without using `kflex`.
-Start by setting your current kubeconfig context to the one you used
-when installing this chart.
-
-kubectl config use-context $the_one_where_you_installed_this_chart
-kflex ctx --set-current-for-hosting # make sure the KubeFlex CLI's hidden state is right for what the Helm chart just did
-
-kflex ctx --overwrite-existing-context its1
-kflex ctx --overwrite-existing-context wds1
-
-Finally, you can use `kflex ctx` to switch back to the kubeconfig
-context for your KubeFlex hosting cluster.
-```
-The core chart also supports the use of a pre-existing cluster (or any space, really) as an ITS. A specific application is to connect to existing OCM clusters. As an example, create a first local kind cluster with OCM installed in it:
-
-```shell
-kind create cluster --name ext1
-
-clusteradm init
-```
-
-Then, create a second kind cluster suitable for KubeStellar installation and create a bootstrap secret in the new cluster with the kubeconfig information of the `ext1` cluster:
-
-```shell
-bash <(curl -s https://raw.githubusercontent.com/kubestellar/kubestellar/v$KUBESTELLAR_VERSION/scripts/create-kind-cluster-with-SSL-passthrough.sh) --name kubeflex --port 9443
-
-bash <(curl -s https://raw.githubusercontent.com/kubestellar/kubestellar/v$KUBESTELLAR_VERSION/scripts/create-external-bootstrap-secret.sh) --controlplane its1 --source-context kind-ext1 --address https://ext1-control-plane:6443 --verbose
-```
-
-Note that the last command above creates a secret named `its1-bootstrap` in the Helm chart installation namespace of the `kind-kubeflex` cluster.
-
-The `--address` URL needs to be one that the KubeFlex controller can use to open a connection to the external cluster's Kubernetes apiserver(s). In this example, the external cluster is a kind cluster with one kube-apiserver and it listens on port 6443 in its node's network namespace. This example relies on the DNS resolver in Docker networking to map the domain name `ext1-control-plane` to the Docker network address of the container of that same name.
-
-Finally, install the core chart using the `ext1` cluster as ITS:
-
-```shell
-helm upgrade --install core-chart oci://ghcr.io/kubestellar/kubestellar/core-chart --version $KUBESTELLAR_VERSION \
-  --set-json='ITSes=[{"name":"its1","type":"external","install_clusteradm":false}]' \
-  --set-json='WDSes=[{"name":"wds1"}]'
-```
-
-Note that by default, the `its1` Control Plane of type `external` will look for a secret named `its1-bootstrap` in the Helm chart installation namespace. Additionally the `"install_clusteradm":false` value is specified to avoid reinstalling OCM in the `ext1` cluster.
-
-After the initial installation is completed, there are two main ways to install additional control planes (_e.g._, create a second `wds2` WDS):
-
-### 1. Upgrade existing chart (recommended)
-
-This approach requires relisting existing control planes to prevent deletion:
-
-```shell
-helm upgrade --install ks-core oci://ghcr.io/kubestellar/kubestellar/core-chart --version $KUBESTELLAR_VERSION \
-  --set-json='ITSes=[{"name":"its1"}]' \
-  --set-json='WDSes=[{"name":"wds1"},{"name":"wds2"}]'
-```
-
-### 2. Install additional chart with different name
-
-This approach doesn't require relisting existing control planes:
-
-```shell
-helm upgrade --install add-wds2 oci://ghcr.io/kubestellar/kubestellar/core-chart --version $KUBESTELLAR_VERSION \
-  --set='kubeflex-operator.install=false' \
-  --set-json='WDSes=[{"name":"wds2"}]'
-```
-
-Post Create Hooks are automatically managed and won't be reinstalled since they already exist.
-
-### 3. Force PCH reinstall during upgrades
-
-When upgrading chart versions that include PCH changes, force reinstall:
-
-```shell
-helm upgrade --install ks-core oci://ghcr.io/kubestellar/kubestellar/core-chart --version $KUBESTELLAR_VERSION \
-  --set='InstallPCHs=true' \
-  --set-json='ITSes=[{"name":"its1"}]' \
-  --set-json='WDSes=[{"name":"wds1"}]'
-```
-
-### 4. Backward compatibility
-
-For deployments using older chart versions, maintain compatibility:
-
-```shell
-helm upgrade --install ks-core oci://ghcr.io/kubestellar/kubestellar/core-chart --version $KUBESTELLAR_VERSION \
-  --set='InstallPCHs=false' \
-  --set-json='ITSes=[{"name":"its1"}]' \
-  --set-json='WDSes=[{"name":"wds1"}]'
-```
-
-## Kubeconfig files and contexts for Control Planes
-
-It is convenient to use one kubeconfig file that has a context for
-each of your control planes. That can be done in two ways, one using
-the `kflex` CLI and one not.
-
-1. Using `kflex` CLI
-
-    The following commands will add a context, named after the given
-    control plane, to your current kubeconfig file and make that the
-    current context. The deletion is to remove an older vintage if it
-    is present.
-
-    ```shell
-    kubectl config delete-context $cpname
-    kflex ctx $cpname
-    ```
-
-    The `kflex ctx` command is unable to create a new context if the
-    current context does not access the KubeFlex hosting cluster AND
-    the KubeFlex kubeconfig extension remembering that context's name
-    is not set; see the KubeFlex user guide for your release of
-    KubeFlex for more information.
-
-    To automatically add all Control Planes as contexts of the current kubeconfig, one can use the convenience script below:
-
-    ```shell
-    echo "Getting the kubeconfig of all Control Planes..."
-    for cpname in `kubectl get controlplane -o name`; do
-      cpname=${cpname##*/}
-      echo "Getting the kubeconfig of Control Planes \"$cpname\"..."
-      kflex ctx $cpname
-    done
-    ```
-
-    After doing the above context switching you may wish to use `kflex ctx` to switch back to the hosting cluster context.
-
-    Afterwards the content of a Control Plane `$cpname` can be accessed by specifying its context:
-
-    ```shell
-    kubectl --context "$cpname" ...
-    ```
-
-2. Using plain `kubectl` commands
-
-    The following commands can be used to create a fresh kubeconfig file for each of the KubeFlex Control Planes in the hosting cluster:
-
-    ```shell
-    echo "Creating a kubeconfig for each KubeFlex Control Plane:"
-    for cpname in `kubectl get controlplane -o name`; do
-      cpname=${cpname##*/}
-      echo "Getting the kubeconfig of \"$cpname\" ==> \"kubeconfig-$cpname\"..."
-      if [[ "$(kubectl get controlplane $cpname -o=jsonpath='{.spec.type}')" == "host" ]] ; then
-        kubectl config view --minify --flatten > "kubeconfig-$cpname"
-      else
-        kubectl get secret $(kubectl get controlplane $cpname -o=jsonpath='{.status.secretRef.name}') \
-          -n $(kubectl get controlplane $cpname -o=jsonpath='{.status.secretRef.namespace}') \
-          -o=jsonpath="{.data.$(kubectl get controlplane $cpname -o=jsonpath='{.status.secretRef.key}')}" \
-          | base64 -d > "kubeconfig-$cpname"
-      fi
-      curname=$(kubectl --kubeconfig "kubeconfig-$cpname" config current-context)
-      if [ "$curname" != "$cpname" ]
-      then kubectl --kubeconfig "kubeconfig-$cpname" config rename-context "$curname" $cpname
-      fi
-    done
-    ```
-
-    The code above puts the kubeconfig for a control plane `$cpname` into a file name `kubeconfig-$cpname` in the local folder.
-    The current context will be renamed to `$cpname`, if it does not already have that name (which it will for control planes of type "k8s", for example).
-
-    With the above kubeconfig files in place, the control plane named `$cpname` can be accessed as follows.
-
-    ```shell
-    kubectl --kubeconfig "kubeconfig-$cpname" ...
-    ```
-
-    The individual kubeconfigs can also be merged as contexts of the current `~/.kube/config` with the following commands:
-
-    ```shell
-    echo "Merging the Control Planes kubeconfigs into ~/.kube/config ..."
-    cp ~/.kube/config ~/.kube/config.bak
-    KUBECONFIG=~/.kube/config:$(find . -maxdepth 1 -type f -name 'kubeconfig-*' | tr '\n' ':') kubectl config view --flatten > ~/.kube/kubeconfig-merged
-    mv ~/.kube/kubeconfig-merged ~/.kube/config
-    ```
-
-    Afterwards the content of a Control Plane `$cpname` can be accessed by specifying its context:
-
-    ```shell
-    kubectl --context "$cpname" ...
-    ```
-
-3. Using `import-cp-contexts.sh` script
-
-    The following convenience command can also be used to import all the KubeFlex Control Planes in the current hosting cluster as contexts of the current kubeconfig. The script involved requires that you have [`yq`](https://github.com/mikefarah/yq) (also available from [Homebrew](https://formulae.brew.sh/formula/yq)) installed.
-
-    ```shell
-    bash <(curl -s https://raw.githubusercontent.com/kubestellar/kubestellar/v$KUBESTELLAR_VERSION/scripts/import-cp-contexts.sh) --merge
-    ```
-
-    The script above only requires `kubectl` and `yq`.
-
-    The script accepts the following arguments:
-
-    - `--kubeconfig <filename>` specify the kubeconfig of the hosting cluster where the KubeFlex Control Planes are located. Note that this argument will override the content of the `KUBECONFIG` environment variable
-    - `--context <name>` specify a context of the current kubeconfig where to look for KubeFlex Control Planes. If this argument is not specified, then all contexts will be searched.
-    - `--names|-n <name1>,<name2>,..` comma separated list of KubeFlex Control Planes names to import. If this argument is not specified then *all* available KubeFlex Control Planes will be imported.
-    - `--replace-localhost|-r <host>` replaces server addresses "127.0.0.1" with a desired `<host>`. This parameter is useful for making KubeFlex Control Planes of type `host` accessible from outside the machine hosting the cluster.
-    - `--merge|-m` merge the kubeconfig with the contexts of the control planes with the existing cluster kubeconfig. If this flag is not specified, then only the kubeconfig with the contexts of the KubeFlex Control Planes will be produced.
-    - `--output|-o <filename>|-` specify a kubeconfig file to save the kubeconfig to. Use `-` for stdout. If this argument is not provided, then the kubeconfig will be saved to the input specified kubeconfig, if provided, or to `~/.kube/config`.
-    - `--silent|-s` quiet mode, do not print information. This may be useful when using `-o -`.
-    - `-X` enable verbose execution of the script for debugging
-
-## Argo CD integration
-
-KubeStellar Core Helm chart allows to deploy ArgoCD in the KubeFlex hosting cluster, register every WDS as a target cluster in Argo CD, and create Argo CD applications as specified by chart values, as explained [here](core-chart-argocd.md).
-
-## Uninstalling the KubeStellar Core chart
-
-The chart can be uninstalled using the command:
-
-```shell
-helm uninstall ks-core
-```
-
-This will remove KubeFlex, PostgreSQL, Post Create Hooks (PCHes), and all KubeFlex Control Planes (_i.e._, ITSes and WDSes) that were created by the chart.
-
-Additionally, if a **Kind** cluster was created with the provide script, it can be deleted with the command:
-
-```shell
-kind delete cluster --name kubeflex
-```
-
-Alternatively, if a **k3s** cluster was created with the provide script, it can be deleted with the command:
-
-```shell
-/usr/local/bin/k3s-uninstall.sh
+# KubeStellar Core Chart Documentation
+
+## 📚 Table of Contents
+
+- [Pre-requisites](#pre-requisites)
+- [KubeStellar Core Chart values](#kubestellar-core-chart-values)
+- [KubeStellar Core Chart Usage Step-by-Step](#kubestellar-core-chart-usage-step-by-step)
+- [Kubeconfig Files and Contexts for Control Planes](#kubeconfig-files-and-contexts-for-control-planes)
+- [Argo CD Integration](#argo-cd-integration)
+- [Uninstalling the KubeStellar Core Chart](#uninstalling-the-kubestellar-core-chart)
+
+This documents explains how to use KubeStellar Core chart to do three
+of the 11 installation and usage steps; please see [the
+full outline](user-guide-intro.md#the-full-story) for generalities and [Getting Started](get-started.md) for an example of usage.
+
+This Helm chart can do any subset of the following things.
+
+- Initialize a pre-existing cluster to serve as the KubeFlex hosting cluster.
+- Create some ITSes.
+- Create some WDSes.
+
+The information provided is specific for the following release:
+
+```shell
+export KUBESTELLAR_VERSION={{ config.ks_latest_release }}
+```
+
+## Pre-requisites
+
+To install the Helm chart the only requirement is [Helm](https://helm.sh/).
+However, additional executables may be required to create/manage the cluster(s) (_e.g._, Kind and kubectl),
+to join Workload Execution Clusters (WECs) (_e.g._, clusteradm),
+and to interact with Control Planes (_e.g._, kubectl), _etc_.
+For such purpose, a full list of executable that may be required can be found [here](./pre-reqs.md).
+
+The setup of KubeStellar via the Core chart requires the existence of a KubeFlex hosting cluster.
+
+While not a complete list of supported hosting clusters, here we discuss how to use KubeStellar in:
+
+1. A local **Kind** or **k3s** cluster with an ingress with SSL passthrough and a mapping to host port 9443
+
+    This option is particularly useful for first time users or users that would like to have a local deployment.
+
+    It is important to note that, when the hosting cluster was created by **kind** or **k3s** and its Ingress domain name is left to default to localtest.me, then the name of the container running hosting cluster must be also be referenced during the Helm chart installation by setting `--set "kubeflex-operator.hostContainer=<control-plane-container-name>"`.
+    The `<control-plane-container-name>` is the name of the container in which kind or k3d is running the relevant control plane. One may use `docker ps` to find the `<control-plane-container-name>`.
+
+    If a host port number different from the expected 9443 is used for the Kind cluster, then the same port number must be specified during the chart installation by adding the following argument `--set "kubeflex-operator.externalPort=<port>"`.
+
+    By default the KubeStellar Core chart uses a test domain `localtest.me`, which is OK for testing on a single host machine. However, for scenarios that span more than one machine, it is necessary to set `--set "kubeflex-operator.domain=<domain>"` to a more appropriate `<domain>` that can be reached from Workload Execution Clusters (WECs).
+
+    For convenience, a new local **Kind** cluster that satisfies the requirements for KubeStellar setup
+    and that can be used to exercises the [examples](./examples.md) can be created with the following command:
+
+    ```shell
+    bash <(curl -s https://raw.githubusercontent.com/kubestellar/kubestellar/v$KUBESTELLAR_VERSION/scripts/create-kind-cluster-with-SSL-passthrough.sh) --name kubeflex --port 9443
+    ```
+
+    Alternatively, a new local **k3s** cluster that satisfies the requirements for KubeStellar setup
+    and that can be used to exercises the [examples](./examples.md) can be created with the following command:
+
+    ```shell
+    bash <(curl -s https://raw.githubusercontent.com/kubestellar/kubestellar/v$KUBESTELLAR_VERSION/scripts/create-k3s-cluster-with-SSL-passthrough.sh) --port 9443
+    ```
+
+2. An **OpenShift** cluster
+
+    When using this option, one is required to explicitly set the `isOpenShift` variable to `true` by including `--set "kubeflex-operator.isOpenShift=true"` in the Helm chart installation command.
+
+## KubeStellar Core Chart values
+
+The KubeStellar chart makes available to the user several values that may be used to customize its installation into an existing cluster:
+
+```yaml
+# Control controller log verbosity
+# The "default" verbosity value will be used for all controllers unless a specific controller verbosity override is specified
+verbosity:
+  default: 2
+  # Specific controller verbosity overrides:
+  # kubestellar: 6 (controller-manager)
+  # clusteradm: 6
+  # transport: 6
+
+# KubeFlex override values
+kubeflex-operator:
+  install: true # enable/disable the installation of KubeFlex by the chart (default: true)
+  installPostgreSQL: true # enable/disable the installation of the appropriate version of PostgreSQL required by KubeFlex (default: true)
+  isOpenShift: false # set this variable to true when installing the chart in an OpenShift cluster (default: false)
+  # Kind cluster specific settings:
+  domain: localtest.me # used to define the DNS domain name used from outside the KubeFlex hosting cluster to reach that cluster's Ingress endpoint (default: localtest.me)
+  externalPort: 9443 # used to set the port to access the Control Planes API (default: 9443)
+  hostContainer: kubeflex-control-plane # used to set the name of the container that runs the KubeFlex hosting cluster (default: kubeflex-control-plane, which corresponds to a Kind cluster with name kubeflex)
+
+# Post Create Hooks (PCHs) are automatically managed by the chart
+# - First install: PCHs are installed automatically because they don't exist
+# - Additional installs: PCHs are skipped automatically because they already exist
+# - Override: set InstallPCHs=true to force reinstall PCHs (useful for upgrades)
+# - Legacy: set InstallPCHs=false for backward compatibility
+# InstallPCHs: true
+
+# List the Inventory and Transport Spaces (ITSes) to be created by the chart
+# Each ITS consists of:
+# - a mandatory unique name
+# - an optional type, which could be host, vcluster, or external (default to vcluster, if not specified)
+# - an optional install_clusteradm flag, which could be true  or false  (default to true) to enable/disable the installation of OCM in the control plane
+# - an optional bootstrapSecret secion to be used for Control Plabes of type external (more details below)
+ITSes: # ==> installs ocm (optional) + ocm-status-addon
+
+# List the Workload Description Spaces (WDSes) to be created by the chart
+# Each WDS consists of a mandatory unique name and several optional parameters:
+# - type: host or k8s (default to k8s, if not specified)
+# - APIGroups: a comma separated list of APIGroups
+# - ITSName: the name of the ITS control plane to be used by the WDS. Note that the ITSName MUST be specified if more than one ITS exists.
+WDSes: # ==> installs kubestellar + ocm-transport-plugin
+```
+
+The first section of the `values.yaml` file refers to parameters that are specific to the KubeFlex installation, see [here](https://github.com/kubestellar/kubeflex/blob/main/docs/users.md) for more information.
+
+In particular:
+- `kubeflex-operator.install` accepts a boolean value to enable/disable the installation of KubeFlex into the cluster by the chart
+- `kubeflex-operator.isOpenShift` must be set to true by the user when installing the chart into a OpenShift cluster
+
+By default, the chart will install KubeFlex and its PostgreSQL dependency. Post Create Hooks (PCHs) needed for creating ITSes and WDSes control planes are automatically managed using intelligent detection:
+
+**Automatic PCH Management:**
+- **First install**: PCHs are installed automatically because they don't exist in the cluster
+- **Additional deployments**: PCHs are skipped automatically because they already exist
+- **No manual configuration needed** - the chart detects what's appropriate
+
+**Advanced PCH Control:**
+- Set `InstallPCHs=true` to force reinstall PCHs (useful for chart upgrades)
+- Set `InstallPCHs=false` for backward compatibility with older deployments
+
+The next section of the `values.yaml` file allows one to create a list of Inventory and Transport Spaces (ITSes). By default, this list is empty and no ITS will be created by the chart. A list of ITSes can be specified using the following format:
+
+```yaml
+ITSes: # all the CPs in this list will execute the its.yaml PCH
+  - name: <its1>          # mandatory name of the control plane
+    type: <vcluster|host|external> # optional type of control plane: host, vcluster, or external (default to vcluster, if not specified)
+    install_clusteradm: true|false  # optional flag to enable/disable the installation of OCM in the control plane (default to true, if not specified)
+    bootstrapSecret: # this section is ignored unless type is "external"
+      name: <secret-name> # default: "<control-plane-name>-bootstrap"
+      namespace: <secret-namespace> # default: Helm chart installation namespace
+      key: <key-name> # default: "kubeconfig-incluster"
+  - name: <its2>          # mandatory name of the control plane
+    type: <vcluster|host|external> # optional type of control plane: host, vcluster, or external (default to vcluster, if not specified)
+    install_clusteradm: true|false  # optional flag to enable/disable the installation of OCM in the control plane (default to true, if not specified)
+    bootstrapSecret: # this section is ignored unless type is "external"
+      name: <secret-name> # default: "<control-plane-name>-bootstrap"
+      namespace: <secret-namespace> # default: Helm chart installation namespace
+      key: <key-name> # default: "kubeconfig-incluster"
+  ...
+```
+
+where `name` must specify a name unique among all the control planes in that KubeFlex deployment, the optional `type` can be vcluster (default), host, or external, see [here](https://github.com/kubestellar/kubeflex/blob/main/docs/users.md) for more information, and the optional `install_clusteradm`can be either true (default) or false to enable or disable the installation of OCM in the control plane.
+
+When the ITS `type` is `external`, the `bootstrapSecret` sub-section can be used to indicate the bootstrap secret used by KubeFlex to connect to the external cluster. Specifically, it can be used to specify any combination of (a) the name of the secret, (b) the namespace containing the secret, and (c) the name of the key containg the kubeconfig of the external cluster if they need to be different from their default value.
+
+If the secret was created using the [create-external-bootstrap-secret.sh](https://github.com/kubestellar/kubestellar/tree/v{{ config.ks_latest_release }}/scripts/create-external-bootstrap-secret.sh) script and the value passed to the argument `--controlplane` matches the name of the Control Plane specified by the Helm chart, then the sub-section `bootstrapSecret` is not required because all default values will identify the bootstrap secret created by the script. More specifically, if an external kind cluster was created with the command `kind create cluster --name its1` and the `create-external-bootstrap-secret.sh --controlplane its1 --verbose` command was used to create the bootstrap secret, then it would be enough to inform the Helm chart with `--set-json='ITSes=[{"name":"its1","type":"external"}]'`.
+
+The final section of the `values.yaml` file allows one to create a list of Workload Description Spaces (WDSes). By default, this list is empty and no WDS will be created by the chart. A list of WDSes can be specified using the following format:
+
+```yaml
+WDSes: # all the CPs in this list will execute the wds.yaml PCH
+  - name: <wds1>     # mandatory name of the control plane
+    type: <host|k8s> # optional type of control plane host or k8s (default to k8s, if not specified)
+    APIGroups: ""    # optional string holding a comma-separated list of APIGroups
+    ITSName: <its1>  # optional name of the ITS control plane, this MUST be specified if more than one ITS exists at the moment the WDS PCH starts
+  - name: <wds2>     # mandatory name of the control plane
+    type: <host|k8s> # optional type of control plane host or k8s (default to k8s, if not specified)
+    APIGroups: ""    # optional string holding a comma-separated list of APIGroups
+    ITSName: <its2>  # optional name of the ITS control plane, this MUST be specified if more than one ITS exists at the moment the WDS PCH starts
+  ...
+```
+
+where `name` must specify a name unique among all the control planes in that KubeFlex deployment (note that this must be unique among both ITSes and WDSes), the optional `type` can be either k8s (default) or host, see [here](https://github.com/kubestellar/kubeflex/blob/main/docs/users.md) for more information, the optional `APIGroups` provides a list of APIGroups, see [here](https://docs.kubestellar.io/release-{{ config.ks_latest_release }}/direct/examples/#scenario-2-using-the-hosting-cluster-as-wds-to-deploy-a-custom-resource) for more information, and `ITSName` specify the ITS connected to the new WDS being created (this parameter MUST be specified if more that one ITS exists in the cluster, if no value is specified and only one ITS exists in the cluster, then it will be automatically selected).
+
+## KubeStellar Core Chart usage step by step
+
+The local copy of the core chart can be installed in an existing cluster using the commands:
+```shell
+git clone https://github.com/kubestellar/kubestellar.git
+cd kubestellar
+```
+```shell
+helm dependency update core-chart
+```
+Output(similar):
+```
+Saving 2 charts
+Downloading kubeflex-operator from repo oci://ghcr.io/kubestellar/kubeflex/chart
+Pulled: ghcr.io/kubestellar/kubeflex/chart/kubeflex-operator:v0.8.9
+Digest: sha256:2be43de71425ad682edca6544f6c3a5864afbfad09a4b7e1e57bde6dae664334
+Downloading argo-cd from repo oci://ghcr.io/argoproj/argo-helm
+Pulled: ghcr.io/argoproj/argo-helm/argo-cd:7.8.5
+Digest: sha256:662f4687e8e525f86ff9305020632b337a09ffacb7b61b7c42a841922c91da7b
+Deleting outdated charts
+```
+```shell
+helm upgrade --install ks-core core-chart
+```
+Output:
+```
+Release "ks-core" does not exist. Installing it now.
+NAME: ks-core
+LAST DEPLOYED: Thu Jun 12 09:58:44 2025
+NAMESPACE: default
+STATUS: deployed
+REVISION: 1
+TEST SUITE: None
+NOTES:
+For your convenience you will probably want to add contexts to your kubeconfig named after the non-host-type control planes (WDSes and ITSes) that you just created (a host-type control plane is just an alias for the KubeFlex hosting cluster). You can do that with the following `kflex` commands; each creates a context and makes it the current one.
+
+See https://github.com/kubestellar/kubestellar/blob/0.28.0-alpha.2/docs/content/direct/core-chart.md#kubeconfig-files-and-contexts-for-control-planes for a way to do this without using `kflex`.
+
+Start by setting your current kubeconfig context to the one you used when installing this chart.
+
+kubectl config use-context $the_one_where_you_installed_this_chart
+kflex ctx --set-current-for-hosting # make sure the KubeFlex CLI's hidden state is right for what the Helm chart just did
+
+Finally, you can use `kflex ctx` to switch back to the kubeconfig context for your KubeFlex hosting cluster.
+```
+
+Alternatively, a specific version of the KubeStellar core chart can be simply installed in an existing cluster using the following command:
+
+```shell
+helm upgrade --install ks-core oci://ghcr.io/kubestellar/kubestellar/core-chart --version $KUBESTELLAR_VERSION
+```
+Either of the previous ways of installing KubeStellar chart will install KubeFlex and the Post Create Hooks automatically, but no Control Planes.
+Please remember to add `--set "kubeflex-operator.isOpenShift=true"` when installing into an OpenShift cluster.
+
+User defined control planes can be added using additional values files or `--set` arguments, _e.g._:
+
+- add a single ITS named its1 of default vcluster type: `--set-json='ITSes=[{"name":"its1"}]'`
+- add two ITSes named its1 and its2 of of type vcluster and host, respectively: `--set-json='ITSes=[{"name":"its1"},{"name":"its2","type":"host"}]'`
+- add a single WDS named wds1 of default k8s type connected to the one and only ITS: `--set-json='WDSes=[{"name":"wds1"}]'`
+
+A KubeStellar Core installation that is consistent with [Getting Started](get-started.md) and and supports [the example scenarios](./example-scenarios.md) could be achieved with the following command:
+
+```shell
+helm upgrade --install ks-core oci://ghcr.io/kubestellar/kubestellar/core-chart --version "$KUBESTELLAR_VERSION" \
+  --set-json ITSes='[{"name":"its1"}]' \
+  --set-json WDSes='[{"name":"wds1"}]'
+```
+Output:
+```
+Release "ks-core" has been upgraded. Happy Helming!
+NAME: ks-core
+LAST DEPLOYED: Thu Jun 12 10:08:50 2025
+NAMESPACE: default
+STATUS: deployed
+REVISION: 2
+TEST SUITE: None
+NOTES:
+For your convenience you will probably want to add contexts to your
+kubeconfig named after the non-host-type control planes (WDSes and
+ITSes) that you just created (a host-type control plane is just an
+alias for the KubeFlex hosting cluster). You can do that with the
+following `kflex` commands; each creates a context and makes it the
+current one. See
+https://github.com/kubestellar/kubestellar/blob/0.28.0-alpha.2/docs/content/direct/core-chart.md#kubeconfig-files-and-contexts-for-control-planes
+for a way to do this without using `kflex`.
+Start by setting your current kubeconfig context to the one you used
+when installing this chart.
+
+kubectl config use-context $the_one_where_you_installed_this_chart
+kflex ctx --set-current-for-hosting # make sure the KubeFlex CLI's hidden state is right for what the Helm chart just did
+
+kflex ctx --overwrite-existing-context its1
+kflex ctx --overwrite-existing-context wds1
+
+Finally, you can use `kflex ctx` to switch back to the kubeconfig
+context for your KubeFlex hosting cluster.
+```
+The core chart also supports the use of a pre-existing cluster (or any space, really) as an ITS. A specific application is to connect to existing OCM clusters. As an example, create a first local kind cluster with OCM installed in it:
+
+```shell
+kind create cluster --name ext1
+
+clusteradm init
+```
+
+Then, create a second kind cluster suitable for KubeStellar installation and create a bootstrap secret in the new cluster with the kubeconfig information of the `ext1` cluster:
+
+```shell
+bash <(curl -s https://raw.githubusercontent.com/kubestellar/kubestellar/v$KUBESTELLAR_VERSION/scripts/create-kind-cluster-with-SSL-passthrough.sh) --name kubeflex --port 9443
+
+bash <(curl -s https://raw.githubusercontent.com/kubestellar/kubestellar/v$KUBESTELLAR_VERSION/scripts/create-external-bootstrap-secret.sh) --controlplane its1 --source-context kind-ext1 --address https://ext1-control-plane:6443 --verbose
+```
+
+Note that the last command above creates a secret named `its1-bootstrap` in the Helm chart installation namespace of the `kind-kubeflex` cluster.
+
+The `--address` URL needs to be one that the KubeFlex controller can use to open a connection to the external cluster's Kubernetes apiserver(s). In this example, the external cluster is a kind cluster with one kube-apiserver and it listens on port 6443 in its node's network namespace. This example relies on the DNS resolver in Docker networking to map the domain name `ext1-control-plane` to the Docker network address of the container of that same name.
+
+Finally, install the core chart using the `ext1` cluster as ITS:
+
+```shell
+helm upgrade --install core-chart oci://ghcr.io/kubestellar/kubestellar/core-chart --version $KUBESTELLAR_VERSION \
+  --set-json='ITSes=[{"name":"its1","type":"external","install_clusteradm":false}]' \
+  --set-json='WDSes=[{"name":"wds1"}]'
+```
+
+Note that by default, the `its1` Control Plane of type `external` will look for a secret named `its1-bootstrap` in the Helm chart installation namespace. Additionally the `"install_clusteradm":false` value is specified to avoid reinstalling OCM in the `ext1` cluster.
+
+After the initial installation is completed, there are two main ways to install additional control planes (_e.g._, create a second `wds2` WDS):
+
+### 1. Upgrade existing chart (recommended)
+
+This approach requires relisting existing control planes to prevent deletion:
+
+```shell
+helm upgrade --install ks-core oci://ghcr.io/kubestellar/kubestellar/core-chart --version $KUBESTELLAR_VERSION \
+  --set-json='ITSes=[{"name":"its1"}]' \
+  --set-json='WDSes=[{"name":"wds1"},{"name":"wds2"}]'
+```
+
+### 2. Install additional chart with different name
+
+This approach doesn't require relisting existing control planes:
+
+```shell
+helm upgrade --install add-wds2 oci://ghcr.io/kubestellar/kubestellar/core-chart --version $KUBESTELLAR_VERSION \
+  --set='kubeflex-operator.install=false' \
+  --set-json='WDSes=[{"name":"wds2"}]'
+```
+
+Post Create Hooks are automatically managed and won't be reinstalled since they already exist.
+
+### 3. Force PCH reinstall during upgrades
+
+When upgrading chart versions that include PCH changes, force reinstall:
+
+```shell
+helm upgrade --install ks-core oci://ghcr.io/kubestellar/kubestellar/core-chart --version $KUBESTELLAR_VERSION \
+  --set='InstallPCHs=true' \
+  --set-json='ITSes=[{"name":"its1"}]' \
+  --set-json='WDSes=[{"name":"wds1"}]'
+```
+
+### 4. Backward compatibility
+
+For deployments using older chart versions, maintain compatibility:
+
+```shell
+helm upgrade --install ks-core oci://ghcr.io/kubestellar/kubestellar/core-chart --version $KUBESTELLAR_VERSION \
+  --set='InstallPCHs=false' \
+  --set-json='ITSes=[{"name":"its1"}]' \
+  --set-json='WDSes=[{"name":"wds1"}]'
+```
+
+## Kubeconfig files and contexts for Control Planes
+
+It is convenient to use one kubeconfig file that has a context for
+each of your control planes. That can be done in two ways, one using
+the `kflex` CLI and one not.
+
+1. Using `kflex` CLI
+
+    The following commands will add a context, named after the given
+    control plane, to your current kubeconfig file and make that the
+    current context. The deletion is to remove an older vintage if it
+    is present.
+
+    ```shell
+    kubectl config delete-context $cpname
+    kflex ctx $cpname
+    ```
+
+    The `kflex ctx` command is unable to create a new context if the
+    current context does not access the KubeFlex hosting cluster AND
+    the KubeFlex kubeconfig extension remembering that context's name
+    is not set; see the KubeFlex user guide for your release of
+    KubeFlex for more information.
+
+    To automatically add all Control Planes as contexts of the current kubeconfig, one can use the convenience script below:
+
+    ```shell
+    echo "Getting the kubeconfig of all Control Planes..."
+    for cpname in `kubectl get controlplane -o name`; do
+      cpname=${cpname##*/}
+      echo "Getting the kubeconfig of Control Planes \"$cpname\"..."
+      kflex ctx $cpname
+    done
+    ```
+
+    After doing the above context switching you may wish to use `kflex ctx` to switch back to the hosting cluster context.
+
+    Afterwards the content of a Control Plane `$cpname` can be accessed by specifying its context:
+
+    ```shell
+    kubectl --context "$cpname" ...
+    ```
+
+2. Using plain `kubectl` commands
+
+    The following commands can be used to create a fresh kubeconfig file for each of the KubeFlex Control Planes in the hosting cluster:
+
+    ```shell
+    echo "Creating a kubeconfig for each KubeFlex Control Plane:"
+    for cpname in `kubectl get controlplane -o name`; do
+      cpname=${cpname##*/}
+      echo "Getting the kubeconfig of \"$cpname\" ==> \"kubeconfig-$cpname\"..."
+      if [[ "$(kubectl get controlplane $cpname -o=jsonpath='{.spec.type}')" == "host" ]] ; then
+        kubectl config view --minify --flatten > "kubeconfig-$cpname"
+      else
+        kubectl get secret $(kubectl get controlplane $cpname -o=jsonpath='{.status.secretRef.name}') \
+          -n $(kubectl get controlplane $cpname -o=jsonpath='{.status.secretRef.namespace}') \
+          -o=jsonpath="{.data.$(kubectl get controlplane $cpname -o=jsonpath='{.status.secretRef.key}')}" \
+          | base64 -d > "kubeconfig-$cpname"
+      fi
+      curname=$(kubectl --kubeconfig "kubeconfig-$cpname" config current-context)
+      if [ "$curname" != "$cpname" ]
+      then kubectl --kubeconfig "kubeconfig-$cpname" config rename-context "$curname" $cpname
+      fi
+    done
+    ```
+
+    The code above puts the kubeconfig for a control plane `$cpname` into a file name `kubeconfig-$cpname` in the local folder.
+    The current context will be renamed to `$cpname`, if it does not already have that name (which it will for control planes of type "k8s", for example).
+
+    With the above kubeconfig files in place, the control plane named `$cpname` can be accessed as follows.
+
+    ```shell
+    kubectl --kubeconfig "kubeconfig-$cpname" ...
+    ```
+
+    The individual kubeconfigs can also be merged as contexts of the current `~/.kube/config` with the following commands:
+
+    ```shell
+    echo "Merging the Control Planes kubeconfigs into ~/.kube/config ..."
+    cp ~/.kube/config ~/.kube/config.bak
+    KUBECONFIG=~/.kube/config:$(find . -maxdepth 1 -type f -name 'kubeconfig-*' | tr '\n' ':') kubectl config view --flatten > ~/.kube/kubeconfig-merged
+    mv ~/.kube/kubeconfig-merged ~/.kube/config
+    ```
+
+    Afterwards the content of a Control Plane `$cpname` can be accessed by specifying its context:
+
+    ```shell
+    kubectl --context "$cpname" ...
+    ```
+
+3. Using `import-cp-contexts.sh` script
+
+    The following convenience command can also be used to import all the KubeFlex Control Planes in the current hosting cluster as contexts of the current kubeconfig. The script involved requires that you have [`yq`](https://github.com/mikefarah/yq) (also available from [Homebrew](https://formulae.brew.sh/formula/yq)) installed.
+
+    ```shell
+    bash <(curl -s https://raw.githubusercontent.com/kubestellar/kubestellar/v$KUBESTELLAR_VERSION/scripts/import-cp-contexts.sh) --merge
+    ```
+
+    The script above only requires `kubectl` and `yq`.
+
+    The script accepts the following arguments:
+
+    - `--kubeconfig <filename>` specify the kubeconfig of the hosting cluster where the KubeFlex Control Planes are located. Note that this argument will override the content of the `KUBECONFIG` environment variable
+    - `--context <name>` specify a context of the current kubeconfig where to look for KubeFlex Control Planes. If this argument is not specified, then all contexts will be searched.
+    - `--names|-n <name1>,<name2>,..` comma separated list of KubeFlex Control Planes names to import. If this argument is not specified then *all* available KubeFlex Control Planes will be imported.
+    - `--replace-localhost|-r <host>` replaces server addresses "127.0.0.1" with a desired `<host>`. This parameter is useful for making KubeFlex Control Planes of type `host` accessible from outside the machine hosting the cluster.
+    - `--merge|-m` merge the kubeconfig with the contexts of the control planes with the existing cluster kubeconfig. If this flag is not specified, then only the kubeconfig with the contexts of the KubeFlex Control Planes will be produced.
+    - `--output|-o <filename>|-` specify a kubeconfig file to save the kubeconfig to. Use `-` for stdout. If this argument is not provided, then the kubeconfig will be saved to the input specified kubeconfig, if provided, or to `~/.kube/config`.
+    - `--silent|-s` quiet mode, do not print information. This may be useful when using `-o -`.
+    - `-X` enable verbose execution of the script for debugging
+
+## Argo CD integration
+
+KubeStellar Core Helm chart allows to deploy ArgoCD in the KubeFlex hosting cluster, register every WDS as a target cluster in Argo CD, and create Argo CD applications as specified by chart values, as explained [here](core-chart-argocd.md).
+
+## Uninstalling the KubeStellar Core chart
+
+The chart can be uninstalled using the command:
+
+```shell
+helm uninstall ks-core
+```
+
+This will remove KubeFlex, PostgreSQL, Post Create Hooks (PCHes), and all KubeFlex Control Planes (_i.e._, ITSes and WDSes) that were created by the chart.
+
+Additionally, if a **Kind** cluster was created with the provide script, it can be deleted with the command:
+
+```shell
+kind delete cluster --name kubeflex
+```
+
+Alternatively, if a **k3s** cluster was created with the provide script, it can be deleted with the command:
+
+```shell
+/usr/local/bin/k3s-uninstall.sh
 ```
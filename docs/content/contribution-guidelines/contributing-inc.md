--- conflicted
+++ resolved
@@ -1,6 +1,2 @@
 <!-- Included in website. Edit CONTRIBUTING.md for GitHub. -->
-<<<<<<< HEAD
 {% include-markdown "../../../CONTRIBUTING.md" %}
-=======
-{{% include-markdown "CONTRIBUTING.md" %}}
->>>>>>> 1beb93bc

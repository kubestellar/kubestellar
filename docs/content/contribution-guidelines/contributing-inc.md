<<<<<<< HEAD
{%
   include-markdown "../../../CONTRIBUTING.md"
%}
=======
<!-- Included in website. Edit CONTRIBUTING.md for GitHub. -->
{{% include-markdown "CONTRIBUTING.md" %}}
>>>>>>> 1beb93bc
<|MERGE_RESOLUTION|>--- conflicted
+++ resolved
@@ -1,8 +1,3 @@
-<<<<<<< HEAD
 {%
    include-markdown "../../../CONTRIBUTING.md"
-%}
-=======
-<!-- Included in website. Edit CONTRIBUTING.md for GitHub. -->
-{{% include-markdown "CONTRIBUTING.md" %}}
->>>>>>> 1beb93bc
+%}
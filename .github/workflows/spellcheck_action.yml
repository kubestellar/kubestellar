name: Spellcheck Action
run-name: Spellcheck Action - ${{ github.ref_name }}

on:
  # So we can trigger manually if needed
  workflow_dispatch:
  schedule:
    - cron: "0 9 * * 5"
  # To confirm any changes to docs build successfully, without deploying them
#   pull_request:
#     branches:
#       - main
#       - "release-*"
#     paths:
#       - "docs/**"
#       - ".github/workflows/spellcheck_action.yaml"
  push:
    branches:
      - main
      - "release-*"
      - "doc-*"
    paths:
      - ".github/workflows/spellcheck_action.yml"
      - ".github/spellcheck/.spellcheck.yml"
      - ".github/spellcheck/.wordlist.txt"
#      - "docs/**"

jobs:
  build:
    name: Spellcheck
    runs-on: ubuntu-latest
    steps:
    - uses: actions/checkout@v4.1.1

<<<<<<< HEAD
    - uses: rojopolis/spellcheck-github-actions@0.43.1
=======
    - uses: rojopolis/spellcheck-github-actions@0.44.0
>>>>>>> c0299013
      name: Spellcheck
      with:
        config_path: .github/spellcheck/.spellcheck.yml
        output_file: spellcheck-output.txt
#         source_files: "docs/content/*"
        
    - uses: actions/upload-artifact@v4
      if: github.repository_owner == 'kubestellar'
      with:
        name: Spellcheck Output
        path: spellcheck-output.txt<|MERGE_RESOLUTION|>--- conflicted
+++ resolved
@@ -32,11 +32,7 @@
     steps:
     - uses: actions/checkout@v4.1.1
 
-<<<<<<< HEAD
-    - uses: rojopolis/spellcheck-github-actions@0.43.1
-=======
     - uses: rojopolis/spellcheck-github-actions@0.44.0
->>>>>>> c0299013
       name: Spellcheck
       with:
         config_path: .github/spellcheck/.spellcheck.yml

--- conflicted
+++ resolved
@@ -22,11 +22,7 @@
 spaceimage:
   repository: quay.io/kubestellar/space-framework
   pullPolicy: IfNotPresent
-<<<<<<< HEAD
-  tag: git-ad0f1a321-dirty
-=======
-  tag: git-0457aef25-dirty
->>>>>>> ad0f1a32
+  tag: main
 
 # Storage size
 storageSize: 8Gi

--- conflicted
+++ resolved
@@ -35,7 +35,7 @@
             sleep 10
         done
     )
-    echo "Success!"
+    echo "Succes!"
     echo "Copying the admin.kubeconfig from kubestellar seret..."
     mkdir -p /home/kubestellar/.kcp
     (
@@ -45,26 +45,8 @@
 }
 
 
-function wait_space_manager_ready() {
-    echo "Waiting for the space-manager to be ready... this may take a while."
-    (
-        KUBECONFIG=
-        until [ "$(kubectl logs $(kubectl get pod --selector=app=kubestellar -o jsonpath='{.items[0].metadata.name}') -c space-manager | grep '***READY***')" != "" ]; do
-            sleep 10
-        done
-    )
-    echo "Succes!"
-    echo "Copying the admin.kubeconfig from kubestellar seret..."
-    mkdir -p /home/kubestellar/.kube
-    (
-        KUBECONFIG=
-        kubectl get secrets kubestellar -o 'go-template={{index .data "admin.kubeconfig"}}' | base64 --decode > /home/kubestellar/.kube/admin.kubeconfig
-    )
-}
-
-
 function wait-kubestellar-ready() {
-    wait_space_manager_ready
+    wait_kcp_ready
     echo "Waiting for KubeStellar to be ready... this may take a while."
     (
         KUBECONFIG=
@@ -192,51 +174,11 @@
 }
 
 
-function run_space_manager() {
-    echo "--< Starting space-manager  >--"
-
-    # apply the space manager CRDs
-<<<<<<< HEAD
-    kubectl apply -f /home/spacecore/config/crds
-=======
-    kubectl apply -f config/crds
->>>>>>> ad0f1a32
-    echo 'Applied space manager CRDs.'
-
-    # Running the space-manager 
-    if ! bin/space-manager -v=${VERBOSITY} --kubeconfig ${KUBECONFIG}; then
-        echoerr "unable to start space-manager!"
-        exit 1
-    fi
-}
-
-
-function wait_space_manager_ready() {
-    # Ensure kubeconfig secret
-    echo Creating the kubestellar secret...
-    (
-        KUBECONFIG=
-        kubectl create secret generic kubestellar --from-file=".kube/admin.kubeconfig"
-    )
-
-    # Create the provider object
-    kubectl apply -f config/spaceproviderdesc.yaml
-
-    # creat the espw space
-    kubectl apply -f config/espw-space.yaml
-
-    echo "Succes!"
-}
-
-
 function run_init() {
     echo "--< Starting init >--"
-<<<<<<< HEAD
     wait_kcp_ready
-=======
->>>>>>> ad0f1a32
-    wait_space_manager_ready
     kubestellar init --local-kcp false --ensure-imw $ENSURE_IMW --ensure-wmw $ENSURE_WMW
+    kubectl ws root
     touch ready
     echo "***READY***"
     sleep infinity
@@ -246,10 +188,7 @@
 function run_mailbox_controller() {
     echo "--< Starting mailbox-controller >--"
     wait-kubestellar-ready
-
-    # kubectl ws root:espw
-    TODO set kubeconfig to espw
-
+    kubectl ws root:espw
     if ! mailbox-controller -v=${VERBOSITY} ; then
         echoerr "unable to start mailbox-controller!"
         exit 1
@@ -260,10 +199,7 @@
 function run_where_resolver() {
     echo "--< Starting where-resolver >--"
     wait-kubestellar-ready
-
-    # kubectl ws root:espw
-    TODO set kubeconfig to espw
-
+    kubectl ws root:espw
     if ! kubestellar-where-resolver -v ${VERBOSITY} ; then
         echoerr "unable to start kubestellar-where-resolver!"
         exit 1
@@ -274,10 +210,7 @@
 function run_placement_translator() {
     echo "--< Starting placement-translator >--"
     wait-kubestellar-ready
-
-    # kubectl ws root:espw
-    TODO set kubeconfig to espw
-
+    kubectl ws root:espw
     if ! placement-translator --allclusters-context  "system:admin" -v=${VERBOSITY} ; then
         echoerr "unable to start mailbox-controller!"
         exit 1
@@ -307,8 +240,6 @@
 
 
 case "${ACTION}" in
-(space-manager)
-    run_space_manager;;
 (kcp)
     run_kcp;;
 (init)
